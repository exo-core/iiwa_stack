<<<<<<< HEAD
/** Copyright (C) 2015 Salvatore Virga - salvo.virga@tum.de
 * Technische Universitaet Muenchen
 * Chair for Computer Aided Medical Procedures and Augmented Reality
 * Fakultaet fuer Informatik / I16, Boltzmannstrasse 3, 85748 Garching bei Muenchen, Germany
 * http://campar.in.tum.de
 * 
 * LICENSE :
 *   This program is free software: you can redistribute it and/or modify
 *   it under the terms of the GNU General Public License as published by
 *   the Free Software Foundation, either version 3 of the License, or
 *   (at your option) any later version.
 *   This program is distributed in the hope that it will be useful,
 *   but WITHOUT ANY WARRANTY; without even the implied warranty of
 *   MERCHANTABILITY or FITNESS FOR A PARTICULAR PURPOSE.  See the
 *   GNU General Public License for more details.
 *
 *   You should have received a copy of the GNU General Public License
 *   along with this program.  If not, see <http://www.gnu.org/licenses/>.
 * 
 * @author Salvatore Virga
 * 
 */
package de.tum.in.camp.kuka.ros;

// ROS imports
import geometry_msgs.PoseStamped;
import iiwa_msgs.CartesianQuantity;
import iiwa_msgs.ConfigureSmartServoRequest;
import iiwa_msgs.ConfigureSmartServoResponse;
import iiwa_msgs.JointQuantity;
import iiwa_msgs.SmartServoMode;

import java.io.PrintWriter;
import java.io.StringWriter;
import java.net.URI;
import java.util.ArrayList;
import java.util.List;
import java.util.concurrent.locks.Lock;
import java.util.concurrent.locks.ReentrantLock;

import org.ros.exception.ServiceException;
import org.ros.node.DefaultNodeMainExecutor;
import org.ros.node.NodeConfiguration;
import org.ros.node.NodeMainExecutor;
import org.ros.node.service.ServiceResponseBuilder;
import org.ros.time.NtpTimeProvider;

import com.kuka.roboticsAPI.applicationModel.RoboticsAPIApplication;
import com.kuka.roboticsAPI.deviceModel.JointPosition;
import com.kuka.roboticsAPI.deviceModel.LBR;
import com.kuka.roboticsAPI.geometricModel.CartDOF;
import com.kuka.roboticsAPI.geometricModel.ObjectFrame;
import com.kuka.roboticsAPI.geometricModel.Tool;
import com.kuka.roboticsAPI.geometricModel.math.Transformation;
import com.kuka.roboticsAPI.motionModel.ServoMotion;
import com.kuka.roboticsAPI.motionModel.SmartServo;
import com.kuka.roboticsAPI.motionModel.controlModeModel.CartesianImpedanceControlMode;
import com.kuka.roboticsAPI.motionModel.controlModeModel.CartesianSineImpedanceControlMode;
import com.kuka.roboticsAPI.motionModel.controlModeModel.IMotionControlMode;
import com.kuka.roboticsAPI.motionModel.controlModeModel.JointImpedanceControlMode;
import com.kuka.roboticsAPI.uiModel.userKeys.IUserKey;
import com.kuka.roboticsAPI.uiModel.userKeys.IUserKeyBar;
import com.kuka.roboticsAPI.uiModel.userKeys.IUserKeyListener;

/*
 * This example shows how to monitor and change the state of the robot.
 * The current state is published into a (monitor) ROS node, while another (command) node receives
 * messages containing the a new position for the robot.
 * The example uses a SmartServo motion to move the robot to the new commanded position.
 * 
 * Only the Joint Position of the robot is published (current position)
 * and received (new position) in this example,
 * but any other of its property included in the iiwa_msgs ROS package can be published
 * and received in the same way.
 */
public class ROSSmartServo extends RoboticsAPIApplication {

	private LBR robot;
	private Tool tool;
	private String toolFrameID;
	private ObjectFrame toolFrame;
	private SmartServo motion;
	private Lock configureSmartServoLock = new ReentrantLock();

	private boolean initSuccessful = false;
	private boolean debug = false;

	private iiwaMessageGenerator helper; //< Helper class to generate iiwa_msgs from current robot state.
	private iiwaPublisher publisher; //< IIWARos Publisher.
	private iiwaSubscriber subscriber; //< IIWARos Subscriber.
	private iiwaConfiguration configuration; //< Configuration via parameters and services.

	// ROS Configuration and Node execution objects. Two different configurations are needed
	// for the Publisher and the Subscriber.
	private NodeConfiguration nodeConfPublisher;
	private NodeConfiguration nodeConfSubscriber;
	private NodeConfiguration nodeConfConfiguration;
	private NodeMainExecutor nodeMainExecutor;

	// configurable toolbars
	private List<IUserKeyBar> generalKeyBars = new ArrayList<IUserKeyBar>();
	private List<IUserKey> generalKeys = new ArrayList<IUserKey>();
	private List<IUserKeyListener> generalKeyLists = new ArrayList<IUserKeyListener>();

	public static class UnsupportedControlModeException extends RuntimeException {
		private static final long serialVersionUID = 1L;
		public UnsupportedControlModeException() { super(); }
		public UnsupportedControlModeException(String message) { super(message); }
		public UnsupportedControlModeException(String message, Throwable cause) { super(message, cause); }
		public UnsupportedControlModeException(Throwable cause) { super(cause); }
	}

	public IMotionControlMode buildMotionControlMode(iiwa_msgs.SmartServoMode params) {
		IMotionControlMode cm;
		
		switch (params.getMode()) {
		case iiwa_msgs.SmartServoMode.CARTESIAN_IMPEDANCE: {
			CartesianImpedanceControlMode ccm = new CartesianImpedanceControlMode();

			CartesianQuantity stiffness = params.getCartesianStiffness().getStiffness();
			if (stiffness.getX() >= 0)
				ccm.parametrize(CartDOF.X).setStiffness(stiffness.getX());
			if (stiffness.getY() >= 0)
				ccm.parametrize(CartDOF.Y).setStiffness(stiffness.getY());
			if (stiffness.getZ() >= 0)
				ccm.parametrize(CartDOF.Z).setStiffness(stiffness.getZ());
			if (stiffness.getA() >= 0)
				ccm.parametrize(CartDOF.A).setStiffness(stiffness.getA());
			if (stiffness.getB() >= 0)
				ccm.parametrize(CartDOF.B).setStiffness(stiffness.getB());
			if (stiffness.getC() >= 0)
				ccm.parametrize(CartDOF.C).setStiffness(stiffness.getC());

			CartesianQuantity damping = params.getCartesianDamping().getDamping();
			if (damping.getX() > 0)
				ccm.parametrize(CartDOF.X).setDamping(damping.getX());
			if (damping.getY() > 0)
				ccm.parametrize(CartDOF.Y).setDamping(damping.getY());
			if (damping.getZ() > 0)
				ccm.parametrize(CartDOF.Z).setDamping(damping.getZ());
			if (damping.getA() > 0)
				ccm.parametrize(CartDOF.A).setDamping(damping.getA());
			if (damping.getB() > 0)
				ccm.parametrize(CartDOF.B).setDamping(damping.getB());
			if (damping.getC() > 0)
				ccm.parametrize(CartDOF.C).setDamping(damping.getC());
			
			// TODO: add stiffness along axis
			if (params.getNullspaceStiffness() >= 0)
				ccm.setNullSpaceStiffness(params.getNullspaceStiffness());
			if (params.getNullspaceDamping() > 0)
				ccm.setNullSpaceDamping(params.getNullspaceDamping());

			cm = ccm;
			break;
		}

		case iiwa_msgs.SmartServoMode.JOINT_IMPEDANCE: {
			JointImpedanceControlMode jcm = new JointImpedanceControlMode(7);

			JointQuantity stiffness = params.getJointStiffness().getStiffness();
			jcm.setStiffness(helper.jointQuantityToVector(stiffness));

			JointQuantity damping = params.getJointDamping().getDamping();
			if (damping.getA1() > 0 && damping.getA2() > 0 && damping.getA3() > 0 && damping.getA4() > 0
					&& damping.getA5() > 0 && damping.getA6() > 0 && damping.getA7() > 0)
				jcm.setDamping(helper.jointQuantityToVector(damping));

			cm = jcm;
			break;
		}
		
		case iiwa_msgs.SmartServoMode.CONSTANT_FORCE: {
			
			CartesianSineImpedanceControlMode cscm = new CartesianSineImpedanceControlMode();
			cscm = CartesianSineImpedanceControlMode.createDesiredForce(CartDOF.Z, params.getConstantForce(), params.getConstantForceStiffness());
			
			cm = cscm;
			break;
		}

		default: {
			throw new UnsupportedControlModeException();  // this should just not happen
		}
		}

		return cm;
	}

	public SmartServo configureSmartServoMotion(iiwa_msgs.SmartServoMode ssm) {
		SmartServo mot = new SmartServo(robot.getCurrentJointPosition());
		mot.setMinimumTrajectoryExecutionTime(0.1);
		mot.setTimeoutAfterGoalReach(300);
		
		configureSmartServoMotion(ssm, mot);
		return mot;
	}

	public void configureSmartServoMotion(iiwa_msgs.SmartServoMode ssm, SmartServo mot) {
		if (mot == null)
			return; // TODO: exception?

		if (ssm.getRelativeVelocity() > 0)
			mot.setJointVelocityRel(ssm.getRelativeVelocity());
		mot.setMode(buildMotionControlMode(ssm));
	}
	
	public boolean isSameControlMode(IMotionControlMode kukacm, SmartServoMode roscm) {		
		String roscmname = null;
		switch (roscm.getMode()) {
		case SmartServoMode.CARTESIAN_IMPEDANCE:
			roscmname = "CartesianImpedanceControlMode";
			break;
		case SmartServoMode.JOINT_IMPEDANCE:
			roscmname = "JointImpedanceControlMode";
			break;
		case SmartServoMode.CONSTANT_FORCE:
			roscmname = "CartesianSineImpedanceControlMode";
			break;
		}
		String kukacmname = kukacm.getClass().getSimpleName();
		
		return roscmname.equals(kukacmname);
	}

	public void initialize() {
		robot = getContext().getDeviceFromType(LBR.class);
		helper = new iiwaMessageGenerator();
		configuration = new iiwaConfiguration();
		publisher = new iiwaPublisher(robot, iiwaConfiguration.getRobotName());
		subscriber = new iiwaSubscriber(robot, iiwaConfiguration.getRobotName());

		// SmartServo configuration service callback
		subscriber.setConfigureSmartServoCallback(new ServiceResponseBuilder<iiwa_msgs.ConfigureSmartServoRequest, iiwa_msgs.ConfigureSmartServoResponse>() {

			@Override
			public void build(ConfigureSmartServoRequest req,
					ConfigureSmartServoResponse resp) throws ServiceException {
				// we can change the parameters if it is the same type of control strategy
				// otherwise we have to stop the motion, replace it and start it again
				try {
					if (req.getMode().getMode() == -1
							|| (motion.getMode() != null	&& isSameControlMode(motion.getMode(), req.getMode()))) {
						if (req.getMode().getMode() != -1)
							motion.getRuntime().changeControlModeSettings(buildMotionControlMode(req.getMode()));
						if (req.getMode().getRelativeVelocity() > 0)
							motion.setJointVelocityRel(req.getMode().getRelativeVelocity());
					} else {
						configureSmartServoLock.lock();
						
						SmartServo oldmotion = motion;
						ServoMotion.validateForImpedanceMode(robot);
						motion = configureSmartServoMotion(req.getMode());
						toolFrame.moveAsync(motion);
						oldmotion.getRuntime().stopMotion();
						
						configureSmartServoLock.unlock();
					}
				} catch (Exception e) {
					resp.setSuccess(false);
					if (e.getMessage() != null) {
						StringWriter sw = new StringWriter();
						PrintWriter pw = new PrintWriter(sw);
						e.printStackTrace(pw);
						resp.setError(e.getClass().getName() + ": " + e.getMessage() + ", " + sw.toString());
					} else {
						resp.setError("because I hate you :)");
					}
					return;
				}
				resp.setSuccess(true);
			}
		});

		try {
			// Set the configuration parameters of the ROS nodes to create.
			URI uri = new URI(iiwaConfiguration.getMasterURI());

			nodeConfConfiguration = NodeConfiguration.newPublic(iiwaConfiguration.getRobotIp());
			nodeConfConfiguration.setTimeProvider(iiwaConfiguration.getTimeProvider());
			nodeConfConfiguration.setNodeName(iiwaConfiguration.getRobotName() + "/iiwa_configuration");
			nodeConfConfiguration.setMasterUri(uri);
			
			// Configuration for the Publisher.
			nodeConfPublisher = NodeConfiguration.newPublic(iiwaConfiguration.getRobotIp());
			nodeConfPublisher.setTimeProvider(iiwaConfiguration.getTimeProvider());
			nodeConfPublisher.setNodeName(iiwaConfiguration.getRobotName() + "/iiwa_publisher");
			nodeConfPublisher.setMasterUri(uri);
			

			// Configuration for the Subscriber.
			nodeConfSubscriber = NodeConfiguration.newPublic(iiwaConfiguration.getRobotIp());
			nodeConfSubscriber.setTimeProvider(iiwaConfiguration.getTimeProvider());
			nodeConfSubscriber.setNodeName(iiwaConfiguration.getRobotName() + "/iiwa_subscriber");
			nodeConfSubscriber.setMasterUri(uri);

			// Publisher and Subscriber nodes are executed. Their onStart method is called here.
			nodeMainExecutor = DefaultNodeMainExecutor.newDefault();
			nodeMainExecutor.execute(publisher, nodeConfPublisher);
			nodeMainExecutor.execute(subscriber, nodeConfSubscriber);
			nodeMainExecutor.execute(configuration, nodeConfConfiguration);

		}
		catch (Exception e) {
			if (debug) getLogger().info("Node Configuration failed.");
			getLogger().info(e.toString());
		}

		if (debug) 
			getLogger().info("ROS Nodes initialized.");

		initSuccessful = true;
	}

	public void run() {
		if (!initSuccessful) {
			throw new RuntimeException("Could not init the RoboticApplication successfully");
		}
			
		getLogger().info("using time provider: " + iiwaConfiguration.getTimeProvider().getClass().getSimpleName());

		try {
			configuration.waitForInitialization();
		} catch (InterruptedException e1) {
			e1.printStackTrace();
			return;
		}
		
		motion = new SmartServo(robot.getCurrentJointPosition());
		motion.setMinimumTrajectoryExecutionTime(8e-3);
		motion.setJointVelocityRel(configuration.getDefaultRelativeJointSpeed());
		motion.setTimeoutAfterGoalReach(300);

		// configurable toolbars to publish events on topics
		configuration.setupToolbars(getApplicationUI(), publisher, generalKeys, generalKeyLists, generalKeyBars);
		
		// Tool to attach
		String toolFromConfig = configuration.getToolName();
		if (toolFromConfig != "") {
			getLogger().info("attaching tool " + toolFromConfig);
			tool = (Tool)getApplicationData().createFromTemplate(toolFromConfig);
			tool.attachTo(robot.getFlange());
			toolFrameID = toolFromConfig + "_link_ee_kuka";
			toolFrame = tool.getFrame("/" + toolFrameID);
		} else {
			getLogger().info("no tool attached");
			toolFrameID = "iiwa_link_ee_kuka";
			toolFrame = robot.getFlange();
		}
		
		// publish joint state?
		publisher.setPublishJointStates(configuration.getPublishJointStates());

		toolFrame.moveAsync(motion);

		// The run loop
		getLogger().info("Starting the ROS Command loop...");
		try {   
			while (true) {

				if (iiwaConfiguration.getTimeProvider() instanceof org.ros.time.NtpTimeProvider) {
					((NtpTimeProvider) iiwaConfiguration.getTimeProvider()).updateTime();
				}
				
				/*
				 * This will build a JointPosition message with the current robot state.
				 * Set that message to be published and then publish it if there's a subscriber listening.
				 * Any other of the set methods for iiwa_msgs included in the published can be used at the same time,
				 * one just needs to build the message and set it to the publisher.
				 */
				publisher.publishCurrentState(robot, motion, toolFrame);

				if (subscriber.currentCommandType != null) {
					configureSmartServoLock.lock(); // the service could stop the motion and restart it
					
					switch (subscriber.currentCommandType) {
					case CARTESIAN_POSE: {
						PoseStamped commandPosition = subscriber.getCartesianPose(); // TODO: check that frame_id is consistent
						Transformation tr = helper.rosPoseToKukaTransformation(commandPosition.getPose());

						if (robot.isReadyToMove()) 
							motion.getRuntime().setDestination(tr);
					}
					break;
					case JOINT_POSITION: {
						/*
						 * This will acquire the last received JointPosition command from the commanding ROS node.
						 * If the robot can move, then it will move to this new position.
						 */
						iiwa_msgs.JointPosition commandPosition = subscriber.getJointPosition();
						JointPosition jp = helper.rosJointPositionToKuka(commandPosition);

						if (robot.isReadyToMove()) 
							motion.getRuntime().setDestination(jp);
					}
					break;

					default:
						throw new UnsupportedControlModeException();
					}

					configureSmartServoLock.unlock();
				}

			}
		} catch (Exception ex) {
			getLogger().info("ROS loop aborted. " + ex.toString());
		}
		finally {
			// The ROS nodes are killed.
			if (nodeMainExecutor != null) {
				nodeMainExecutor.shutdownNodeMain(publisher);
				nodeMainExecutor.shutdownNodeMain(subscriber);
				nodeMainExecutor.shutdownNodeMain(configuration);
			}
			motion.getRuntime().stopMotion();
			if (debug)getLogger().info("ROS Node terminated.");
		}
		getLogger().info("ROS loop has ended. Application terminated.");
	}

	@Override
	public void dispose() {
		// The ROS nodes are killed.
		if (nodeMainExecutor != null && publisher != null && subscriber != null) {
			nodeMainExecutor.shutdownNodeMain(publisher);
			nodeMainExecutor.shutdownNodeMain(subscriber);
			nodeMainExecutor.shutdownNodeMain(configuration);
			getLogger().info("ROS nodes have been terminated by Garbage Collection.");
		}
		super.dispose();
	}
=======
 /**  
 * Copyright (C) 2016 Salvatore Virga - salvo.virga@tum.de, Marco Esposito - marco.esposito@tum.de
 * Technische Universität München
 * Chair for Computer Aided Medical Procedures and Augmented Reality
 * Fakultät für Informatik / I16, Boltzmannstraße 3, 85748 Garching bei München, Germany
 * http://campar.in.tum.de
 * All rights reserved.
 * 
 * Redistribution and use in source and binary forms, with or without modification, are permitted provided that the following conditions are met:
 *
 * 1. Redistributions of source code must retain the above copyright notice, this list of conditions and the following disclaimer.
 *
 * 2. Redistributions in binary form must reproduce the above copyright notice, this list of conditions and the following disclaimer in the documentation and/or other materials provided with the distribution.
 *
 * THIS SOFTWARE IS PROVIDED BY THE COPYRIGHT HOLDERS AND CONTRIBUTORS "AS IS" AND ANY EXPRESS OR IMPLIED WARRANTIES, 
 * INCLUDING, BUT NOT LIMITED TO, THE IMPLIED WARRANTIES OF MERCHANTABILITY AND FITNESS FOR A PARTICULAR PURPOSE ARE DISCLAIMED. 
 * IN NO EVENT SHALL THE COPYRIGHT HOLDER OR CONTRIBUTORS BE LIABLE FOR ANY DIRECT, INDIRECT, INCIDENTAL, SPECIAL, EXEMPLARY, 
 * OR CONSEQUENTIAL DAMAGES (INCLUDING, BUT NOT LIMITED TO, PROCUREMENT OF SUBSTITUTE GOODS OR SERVICES; LOSS OF USE, DATA, 
 * OR PROFITS; OR BUSINESS INTERRUPTION) HOWEVER CAUSED AND ON ANY THEORY OF LIABILITY, WHETHER IN CONTRACT, STRICT LIABILITY, 
 * OR TORT (INCLUDING NEGLIGENCE OR OTHERWISE) ARISING IN ANY WAY OUT OF THE USE OF THIS SOFTWARE, EVEN IF ADVISED OF 
 * THE POSSIBILITY OF SUCH DAMAGE.
 * 
 * @author Salvatore Virga
 * 
 */
package de.tum.in.camp.kuka.ros;

// ROS imports
import geometry_msgs.PoseStamped;
import iiwa_msgs.CartesianQuantity;
import iiwa_msgs.ConfigureSmartServoRequest;
import iiwa_msgs.ConfigureSmartServoResponse;
import iiwa_msgs.JointQuantity;
import iiwa_msgs.SmartServoMode;

import java.io.PrintWriter;
import java.io.StringWriter;
import java.net.URI;
import java.util.ArrayList;
import java.util.List;
import java.util.concurrent.locks.Lock;
import java.util.concurrent.locks.ReentrantLock;

import org.ros.exception.ServiceException;
import org.ros.node.DefaultNodeMainExecutor;
import org.ros.node.NodeConfiguration;
import org.ros.node.NodeMainExecutor;
import org.ros.node.service.ServiceResponseBuilder;
import org.ros.time.NtpTimeProvider;

import com.kuka.roboticsAPI.applicationModel.RoboticsAPIApplication;
import com.kuka.roboticsAPI.deviceModel.JointPosition;
import com.kuka.roboticsAPI.deviceModel.LBR;
import com.kuka.roboticsAPI.geometricModel.CartDOF;
import com.kuka.roboticsAPI.geometricModel.Tool;
import com.kuka.roboticsAPI.geometricModel.math.Transformation;
import com.kuka.roboticsAPI.motionModel.ServoMotion;
import com.kuka.roboticsAPI.motionModel.SmartServo;
import com.kuka.roboticsAPI.motionModel.controlModeModel.CartesianImpedanceControlMode;
import com.kuka.roboticsAPI.motionModel.controlModeModel.IMotionControlMode;
import com.kuka.roboticsAPI.motionModel.controlModeModel.JointImpedanceControlMode;
import com.kuka.roboticsAPI.uiModel.userKeys.IUserKey;
import com.kuka.roboticsAPI.uiModel.userKeys.IUserKeyBar;
import com.kuka.roboticsAPI.uiModel.userKeys.IUserKeyListener;

/*
 * This example shows how to monitor and change the state of the robot.
 * The current state is published into a (monitor) ROS node, while another (command) node receives
 * messages containing the a new position for the robot.
 * The example uses a SmartServo motion to move the robot to the new commanded position.
 * 
 * Only the Joint Position of the robot is published (current position)
 * and received (new position) in this example,
 * but any other of its property included in the iiwa_msgs ROS package can be published
 * and received in the same way.
 */
public class ROSSmartServo extends RoboticsAPIApplication {

	private LBR robot;
	private Tool tool;
	private SmartServo motion;
	private Lock configureSmartServoLock = new ReentrantLock();

	private boolean initSuccessful = false;
	private boolean debug = false;

	private iiwaMessageGenerator helper; //< Helper class to generate iiwa_msgs from current robot state.
	private iiwaPublisher publisher; //< IIWARos Publisher.
	private iiwaSubscriber subscriber; //< IIWARos Subscriber.
	private iiwaConfiguration configuration; //< Configuration via parameters and services.

	// ROS Configuration and Node execution objects. Two different configurations are needed
	// for the Publisher and the Subscriber.
	private NodeConfiguration nodeConfPublisher;
	private NodeConfiguration nodeConfSubscriber;
	private NodeConfiguration nodeConfConfiguration;
	private NodeMainExecutor nodeMainExecutor;

	// configurable toolbars
	private List<IUserKeyBar> generalKeyBars = new ArrayList<IUserKeyBar>();
	private List<IUserKey> generalKeys = new ArrayList<IUserKey>();
	private List<IUserKeyListener> generalKeyLists = new ArrayList<IUserKeyListener>();

	public static class UnsupportedControlModeException extends RuntimeException {
		private static final long serialVersionUID = 1L;
		public UnsupportedControlModeException() { super(); }
		public UnsupportedControlModeException(String message) { super(message); }
		public UnsupportedControlModeException(String message, Throwable cause) { super(message, cause); }
		public UnsupportedControlModeException(Throwable cause) { super(cause); }
	}

	public IMotionControlMode buildMotionControlMode(iiwa_msgs.SmartServoMode params) {
		IMotionControlMode cm;

		switch (params.getMode()) {
		case iiwa_msgs.SmartServoMode.CARTESIAN_IMPEDANCE: {
			CartesianImpedanceControlMode ccm = new CartesianImpedanceControlMode();

			CartesianQuantity stiffness = params.getCartesianStiffness().getStiffness();
			if (stiffness.getX() >= 0)
				ccm.parametrize(CartDOF.X).setStiffness(stiffness.getX());
			if (stiffness.getY() >= 0)
				ccm.parametrize(CartDOF.Y).setStiffness(stiffness.getY());
			if (stiffness.getZ() >= 0)
				ccm.parametrize(CartDOF.Z).setStiffness(stiffness.getZ());
			if (stiffness.getA() >= 0)
				ccm.parametrize(CartDOF.A).setStiffness(stiffness.getA());
			if (stiffness.getB() >= 0)
				ccm.parametrize(CartDOF.B).setStiffness(stiffness.getB());
			if (stiffness.getC() >= 0)
				ccm.parametrize(CartDOF.C).setStiffness(stiffness.getC());

			CartesianQuantity damping = params.getCartesianDamping().getDamping();
			if (damping.getX() > 0)
				ccm.parametrize(CartDOF.X).setDamping(damping.getX());
			if (damping.getY() > 0)
				ccm.parametrize(CartDOF.Y).setDamping(damping.getY());
			if (damping.getZ() > 0)
				ccm.parametrize(CartDOF.Z).setDamping(damping.getZ());
			if (damping.getA() > 0)
				ccm.parametrize(CartDOF.A).setDamping(damping.getA());
			if (damping.getB() > 0)
				ccm.parametrize(CartDOF.B).setDamping(damping.getB());
			if (damping.getC() > 0)
				ccm.parametrize(CartDOF.C).setDamping(damping.getC());
			
			// TODO: add stiffness along axis
			if (params.getNullspaceStiffness() >= 0)
				ccm.setNullSpaceStiffness(params.getNullspaceStiffness());
			if (params.getNullspaceDamping() > 0)
				ccm.setNullSpaceDamping(params.getNullspaceDamping());

			cm = ccm;
			break;
		}

		case iiwa_msgs.SmartServoMode.JOINT_IMPEDANCE: {
			JointImpedanceControlMode jcm = new JointImpedanceControlMode(7);

			JointQuantity stiffness = params.getJointStiffness().getStiffness();
			jcm.setStiffness(helper.jointQuantityToVector(stiffness));

			JointQuantity damping = params.getJointDamping().getDamping();
			if (damping.getA1() > 0 && damping.getA2() > 0 && damping.getA3() > 0 && damping.getA4() > 0
					&& damping.getA5() > 0 && damping.getA6() > 0 && damping.getA7() > 0)
				jcm.setDamping(helper.jointQuantityToVector(damping));

			cm = jcm;
			break;
		}

		default: {
			throw new UnsupportedControlModeException();  // this should just not happen
		}
		}

		return cm;
	}

	public SmartServo configureSmartServoMotion(iiwa_msgs.SmartServoMode ssm) {
		SmartServo mot = new SmartServo(robot.getCurrentJointPosition());
		mot.setMinimumTrajectoryExecutionTime(8e-3);
		mot.setTimeoutAfterGoalReach(300);
		
		configureSmartServoMotion(ssm, mot);
		return mot;
	}

	public void configureSmartServoMotion(iiwa_msgs.SmartServoMode ssm, SmartServo mot) {
		if (mot == null)
			return; // TODO: exception?

		if (ssm.getRelativeVelocity() > 0)
			mot.setJointVelocityRel(ssm.getRelativeVelocity());
		mot.setMode(buildMotionControlMode(ssm));
	}
	
	public boolean isSameControlMode(IMotionControlMode kukacm, SmartServoMode roscm) {
		String roscmname = null;
		switch (roscm.getMode()) {
		case SmartServoMode.CARTESIAN_IMPEDANCE:
			roscmname = "CartesianImpedanceControlMode";
			break;
		case SmartServoMode.JOINT_IMPEDANCE:
			roscmname = "JointImpedanceControlMode";
			break;
		}
		String kukacmname = kukacm.getClass().getSimpleName();
		
		return roscmname.equals(kukacmname);
	}

	public void initialize() {
		robot = getContext().getDeviceFromType(LBR.class);
		helper = new iiwaMessageGenerator();
		configuration = new iiwaConfiguration();
		publisher = new iiwaPublisher(robot, iiwaConfiguration.getRobotName());
		subscriber = new iiwaSubscriber(robot, iiwaConfiguration.getRobotName());

		// SmartServo configuration service callback
		subscriber.setConfigureSmartServoCallback(new ServiceResponseBuilder<iiwa_msgs.ConfigureSmartServoRequest, iiwa_msgs.ConfigureSmartServoResponse>() {

			@Override
			public void build(ConfigureSmartServoRequest req,
					ConfigureSmartServoResponse resp) throws ServiceException {
				// we can change the parameters if it is the same type of control strategy
				// otherwise we have to stop the motion, replace it and start it again
				try {
					if (motion.getMode() != null && isSameControlMode(motion.getMode(), req.getMode())) {
						motion.getRuntime().changeControlModeSettings(buildMotionControlMode(req.getMode()));
					} else {
						configureSmartServoLock.lock();
						
						SmartServo oldmotion = motion;
						ServoMotion.validateForImpedanceMode(robot);
						motion = configureSmartServoMotion(req.getMode());
						robot.moveAsync(motion);
						oldmotion.getRuntime().stopMotion();
						
						configureSmartServoLock.unlock();
					}
				} catch (Exception e) {
					resp.setSuccess(false);
					if (e.getMessage() != null) {
						StringWriter sw = new StringWriter();
						PrintWriter pw = new PrintWriter(sw);
						e.printStackTrace(pw);
						resp.setError(e.getClass().getName() + ": " + e.getMessage() + ", " + sw.toString());
					} else {
						resp.setError("because I hate you :)");
					}
					return;
				}
				resp.setSuccess(true);
			}
		});

		try {
			// Set the configuration parameters of the ROS nodes to create.
			URI uri = new URI(iiwaConfiguration.getMasterURI());

			nodeConfConfiguration = NodeConfiguration.newPublic(iiwaConfiguration.getRobotIp());
			nodeConfConfiguration.setTimeProvider(iiwaConfiguration.getTimeProvider());
			nodeConfConfiguration.setNodeName(iiwaConfiguration.getRobotName() + "/iiwa_configuration");
			nodeConfConfiguration.setMasterUri(uri);
			
			// Configuration for the Publisher.
			nodeConfPublisher = NodeConfiguration.newPublic(iiwaConfiguration.getRobotIp());
			nodeConfPublisher.setTimeProvider(iiwaConfiguration.getTimeProvider());
			nodeConfPublisher.setNodeName(iiwaConfiguration.getRobotName() + "/iiwa_publisher");
			nodeConfPublisher.setMasterUri(uri);
			

			// Configuration for the Subscriber.
			nodeConfSubscriber = NodeConfiguration.newPublic(iiwaConfiguration.getRobotIp());
			nodeConfSubscriber.setTimeProvider(iiwaConfiguration.getTimeProvider());
			nodeConfSubscriber.setNodeName(iiwaConfiguration.getRobotName() + "/iiwa_subscriber");
			nodeConfSubscriber.setMasterUri(uri);

			// Publisher and Subscriber nodes are executed. Their onStart method is called here.
			nodeMainExecutor = DefaultNodeMainExecutor.newDefault();
			nodeMainExecutor.execute(publisher, nodeConfPublisher);
			nodeMainExecutor.execute(subscriber, nodeConfSubscriber);
			nodeMainExecutor.execute(configuration, nodeConfConfiguration);

		}
		catch (Exception e) {
			if (debug) getLogger().info("Node Configuration failed.");
			getLogger().info(e.toString());
		}

		if (debug) 
			getLogger().info("ROS Nodes initialized.");

		initSuccessful = true;
	}

	public void run() {
		if (!initSuccessful) {
			throw new RuntimeException("Could not init the RoboticApplication successfully");
		}
			
		getLogger().info("using time provider: " + iiwaConfiguration.getTimeProvider().getClass().getSimpleName());

		try {
			configuration.waitForInitialization();
		} catch (InterruptedException e1) {
			e1.printStackTrace();
			return;
		}
		
		motion = new SmartServo(robot.getCurrentJointPosition());
		motion.setMinimumTrajectoryExecutionTime(8e-3);
		motion.setJointVelocityRel(configuration.getDefaultRelativeJointSpeed());
		motion.setTimeoutAfterGoalReach(300);

		// configurable toolbars to publish events on topics
		configuration.setupToolbars(getApplicationUI(), publisher, generalKeys, generalKeyLists, generalKeyBars);

		String toolFromConfig = configuration.getToolName();
		if (toolFromConfig != "") {
			getLogger().info("attaching tool " + toolFromConfig);
			tool = (Tool)getApplicationData().createFromTemplate(toolFromConfig);
			tool.attachTo(robot.getFlange());
		} else {
			getLogger().info("no tool attached");
		}
		
		// publish joint state?
		publisher.setPublishJointStates(configuration.getPublishJointStates());

		robot.moveAsync(motion);

		// The run loop
		getLogger().info("Starting the ROS Command loop...");
		try {   
			while (true) {

				if (iiwaConfiguration.getTimeProvider() instanceof org.ros.time.NtpTimeProvider) {
					((NtpTimeProvider) iiwaConfiguration.getTimeProvider()).updateTime();
				}
				
				/*
				 * This will build a JointPosition message with the current robot state.
				 * Set that message to be published and then publish it if there's a subscriber listening.
				 * Any other of the set methods for iiwa_msgs included in the published can be used at the same time,
				 * one just needs to build the message and set it to the publisher.
				 */
				publisher.publishCurrentState(robot, motion);

				if (subscriber.currentCommandType != null) {
					configureSmartServoLock.lock(); // the service could stop the motion and restart it
					
					switch (subscriber.currentCommandType) {
					case CARTESIAN_POSE: {
						PoseStamped commandPosition = subscriber.getCartesianPose(); // TODO: check that frame_id is consistent
						Transformation tr = helper.rosPoseToKukaTransformation(commandPosition.getPose());

						if (robot.isReadyToMove()) 
							motion.getRuntime().setDestination(tr);
					}
					break;
					case JOINT_POSITION: {
						/*
						 * This will acquire the last received JointPosition command from the commanding ROS node.
						 * If the robot can move, then it will move to this new position.
						 */
						iiwa_msgs.JointPosition commandPosition = subscriber.getJointPosition();
						JointPosition jp = helper.rosJointPositionToKuka(commandPosition);

						if (robot.isReadyToMove()) 
							motion.getRuntime().setDestination(jp);
					}
					break;

					default:
						throw new UnsupportedControlModeException();
					}

					configureSmartServoLock.unlock();
				}

			}
		} catch (Exception ex) {
			getLogger().info("ROS loop aborted. " + ex.toString());
		}
		finally {
			// The ROS nodes are killed.
			if (nodeMainExecutor != null) {
				nodeMainExecutor.shutdownNodeMain(publisher);
				nodeMainExecutor.shutdownNodeMain(subscriber);
				nodeMainExecutor.shutdownNodeMain(configuration);
			}
			motion.getRuntime().stopMotion();
			if (debug)getLogger().info("ROS Node terminated.");
		}
		getLogger().info("ROS loop has ended. Application terminated.");
	}

	@Override
	public void dispose() {
		// The ROS nodes are killed.
		if (nodeMainExecutor != null && publisher != null && subscriber != null) {
			nodeMainExecutor.shutdownNodeMain(publisher);
			nodeMainExecutor.shutdownNodeMain(subscriber);
			nodeMainExecutor.shutdownNodeMain(configuration);
			getLogger().info("ROS nodes have been terminated by Garbage Collection.");
		}
		super.dispose();
	}
>>>>>>> 85b5da4d
}<|MERGE_RESOLUTION|>--- conflicted
+++ resolved
@@ -1,846 +1,436 @@
-<<<<<<< HEAD
-/** Copyright (C) 2015 Salvatore Virga - salvo.virga@tum.de
- * Technische Universitaet Muenchen
- * Chair for Computer Aided Medical Procedures and Augmented Reality
- * Fakultaet fuer Informatik / I16, Boltzmannstrasse 3, 85748 Garching bei Muenchen, Germany
- * http://campar.in.tum.de
- * 
- * LICENSE :
- *   This program is free software: you can redistribute it and/or modify
- *   it under the terms of the GNU General Public License as published by
- *   the Free Software Foundation, either version 3 of the License, or
- *   (at your option) any later version.
- *   This program is distributed in the hope that it will be useful,
- *   but WITHOUT ANY WARRANTY; without even the implied warranty of
- *   MERCHANTABILITY or FITNESS FOR A PARTICULAR PURPOSE.  See the
- *   GNU General Public License for more details.
- *
- *   You should have received a copy of the GNU General Public License
- *   along with this program.  If not, see <http://www.gnu.org/licenses/>.
- * 
- * @author Salvatore Virga
- * 
- */
-package de.tum.in.camp.kuka.ros;
-
-// ROS imports
-import geometry_msgs.PoseStamped;
-import iiwa_msgs.CartesianQuantity;
-import iiwa_msgs.ConfigureSmartServoRequest;
-import iiwa_msgs.ConfigureSmartServoResponse;
-import iiwa_msgs.JointQuantity;
-import iiwa_msgs.SmartServoMode;
-
-import java.io.PrintWriter;
-import java.io.StringWriter;
-import java.net.URI;
-import java.util.ArrayList;
-import java.util.List;
-import java.util.concurrent.locks.Lock;
-import java.util.concurrent.locks.ReentrantLock;
-
-import org.ros.exception.ServiceException;
-import org.ros.node.DefaultNodeMainExecutor;
-import org.ros.node.NodeConfiguration;
-import org.ros.node.NodeMainExecutor;
-import org.ros.node.service.ServiceResponseBuilder;
-import org.ros.time.NtpTimeProvider;
-
-import com.kuka.roboticsAPI.applicationModel.RoboticsAPIApplication;
-import com.kuka.roboticsAPI.deviceModel.JointPosition;
-import com.kuka.roboticsAPI.deviceModel.LBR;
-import com.kuka.roboticsAPI.geometricModel.CartDOF;
-import com.kuka.roboticsAPI.geometricModel.ObjectFrame;
-import com.kuka.roboticsAPI.geometricModel.Tool;
-import com.kuka.roboticsAPI.geometricModel.math.Transformation;
-import com.kuka.roboticsAPI.motionModel.ServoMotion;
-import com.kuka.roboticsAPI.motionModel.SmartServo;
-import com.kuka.roboticsAPI.motionModel.controlModeModel.CartesianImpedanceControlMode;
-import com.kuka.roboticsAPI.motionModel.controlModeModel.CartesianSineImpedanceControlMode;
-import com.kuka.roboticsAPI.motionModel.controlModeModel.IMotionControlMode;
-import com.kuka.roboticsAPI.motionModel.controlModeModel.JointImpedanceControlMode;
-import com.kuka.roboticsAPI.uiModel.userKeys.IUserKey;
-import com.kuka.roboticsAPI.uiModel.userKeys.IUserKeyBar;
-import com.kuka.roboticsAPI.uiModel.userKeys.IUserKeyListener;
-
-/*
- * This example shows how to monitor and change the state of the robot.
- * The current state is published into a (monitor) ROS node, while another (command) node receives
- * messages containing the a new position for the robot.
- * The example uses a SmartServo motion to move the robot to the new commanded position.
- * 
- * Only the Joint Position of the robot is published (current position)
- * and received (new position) in this example,
- * but any other of its property included in the iiwa_msgs ROS package can be published
- * and received in the same way.
- */
-public class ROSSmartServo extends RoboticsAPIApplication {
-
-	private LBR robot;
-	private Tool tool;
-	private String toolFrameID;
-	private ObjectFrame toolFrame;
-	private SmartServo motion;
-	private Lock configureSmartServoLock = new ReentrantLock();
-
-	private boolean initSuccessful = false;
-	private boolean debug = false;
-
-	private iiwaMessageGenerator helper; //< Helper class to generate iiwa_msgs from current robot state.
-	private iiwaPublisher publisher; //< IIWARos Publisher.
-	private iiwaSubscriber subscriber; //< IIWARos Subscriber.
-	private iiwaConfiguration configuration; //< Configuration via parameters and services.
-
-	// ROS Configuration and Node execution objects. Two different configurations are needed
-	// for the Publisher and the Subscriber.
-	private NodeConfiguration nodeConfPublisher;
-	private NodeConfiguration nodeConfSubscriber;
-	private NodeConfiguration nodeConfConfiguration;
-	private NodeMainExecutor nodeMainExecutor;
-
-	// configurable toolbars
-	private List<IUserKeyBar> generalKeyBars = new ArrayList<IUserKeyBar>();
-	private List<IUserKey> generalKeys = new ArrayList<IUserKey>();
-	private List<IUserKeyListener> generalKeyLists = new ArrayList<IUserKeyListener>();
-
-	public static class UnsupportedControlModeException extends RuntimeException {
-		private static final long serialVersionUID = 1L;
-		public UnsupportedControlModeException() { super(); }
-		public UnsupportedControlModeException(String message) { super(message); }
-		public UnsupportedControlModeException(String message, Throwable cause) { super(message, cause); }
-		public UnsupportedControlModeException(Throwable cause) { super(cause); }
-	}
-
-	public IMotionControlMode buildMotionControlMode(iiwa_msgs.SmartServoMode params) {
-		IMotionControlMode cm;
-		
-		switch (params.getMode()) {
-		case iiwa_msgs.SmartServoMode.CARTESIAN_IMPEDANCE: {
-			CartesianImpedanceControlMode ccm = new CartesianImpedanceControlMode();
-
-			CartesianQuantity stiffness = params.getCartesianStiffness().getStiffness();
-			if (stiffness.getX() >= 0)
-				ccm.parametrize(CartDOF.X).setStiffness(stiffness.getX());
-			if (stiffness.getY() >= 0)
-				ccm.parametrize(CartDOF.Y).setStiffness(stiffness.getY());
-			if (stiffness.getZ() >= 0)
-				ccm.parametrize(CartDOF.Z).setStiffness(stiffness.getZ());
-			if (stiffness.getA() >= 0)
-				ccm.parametrize(CartDOF.A).setStiffness(stiffness.getA());
-			if (stiffness.getB() >= 0)
-				ccm.parametrize(CartDOF.B).setStiffness(stiffness.getB());
-			if (stiffness.getC() >= 0)
-				ccm.parametrize(CartDOF.C).setStiffness(stiffness.getC());
-
-			CartesianQuantity damping = params.getCartesianDamping().getDamping();
-			if (damping.getX() > 0)
-				ccm.parametrize(CartDOF.X).setDamping(damping.getX());
-			if (damping.getY() > 0)
-				ccm.parametrize(CartDOF.Y).setDamping(damping.getY());
-			if (damping.getZ() > 0)
-				ccm.parametrize(CartDOF.Z).setDamping(damping.getZ());
-			if (damping.getA() > 0)
-				ccm.parametrize(CartDOF.A).setDamping(damping.getA());
-			if (damping.getB() > 0)
-				ccm.parametrize(CartDOF.B).setDamping(damping.getB());
-			if (damping.getC() > 0)
-				ccm.parametrize(CartDOF.C).setDamping(damping.getC());
-			
-			// TODO: add stiffness along axis
-			if (params.getNullspaceStiffness() >= 0)
-				ccm.setNullSpaceStiffness(params.getNullspaceStiffness());
-			if (params.getNullspaceDamping() > 0)
-				ccm.setNullSpaceDamping(params.getNullspaceDamping());
-
-			cm = ccm;
-			break;
-		}
-
-		case iiwa_msgs.SmartServoMode.JOINT_IMPEDANCE: {
-			JointImpedanceControlMode jcm = new JointImpedanceControlMode(7);
-
-			JointQuantity stiffness = params.getJointStiffness().getStiffness();
-			jcm.setStiffness(helper.jointQuantityToVector(stiffness));
-
-			JointQuantity damping = params.getJointDamping().getDamping();
-			if (damping.getA1() > 0 && damping.getA2() > 0 && damping.getA3() > 0 && damping.getA4() > 0
-					&& damping.getA5() > 0 && damping.getA6() > 0 && damping.getA7() > 0)
-				jcm.setDamping(helper.jointQuantityToVector(damping));
-
-			cm = jcm;
-			break;
-		}
-		
-		case iiwa_msgs.SmartServoMode.CONSTANT_FORCE: {
-			
-			CartesianSineImpedanceControlMode cscm = new CartesianSineImpedanceControlMode();
-			cscm = CartesianSineImpedanceControlMode.createDesiredForce(CartDOF.Z, params.getConstantForce(), params.getConstantForceStiffness());
-			
-			cm = cscm;
-			break;
-		}
-
-		default: {
-			throw new UnsupportedControlModeException();  // this should just not happen
-		}
-		}
-
-		return cm;
-	}
-
-	public SmartServo configureSmartServoMotion(iiwa_msgs.SmartServoMode ssm) {
-		SmartServo mot = new SmartServo(robot.getCurrentJointPosition());
-		mot.setMinimumTrajectoryExecutionTime(0.1);
-		mot.setTimeoutAfterGoalReach(300);
-		
-		configureSmartServoMotion(ssm, mot);
-		return mot;
-	}
-
-	public void configureSmartServoMotion(iiwa_msgs.SmartServoMode ssm, SmartServo mot) {
-		if (mot == null)
-			return; // TODO: exception?
-
-		if (ssm.getRelativeVelocity() > 0)
-			mot.setJointVelocityRel(ssm.getRelativeVelocity());
-		mot.setMode(buildMotionControlMode(ssm));
-	}
-	
-	public boolean isSameControlMode(IMotionControlMode kukacm, SmartServoMode roscm) {		
-		String roscmname = null;
-		switch (roscm.getMode()) {
-		case SmartServoMode.CARTESIAN_IMPEDANCE:
-			roscmname = "CartesianImpedanceControlMode";
-			break;
-		case SmartServoMode.JOINT_IMPEDANCE:
-			roscmname = "JointImpedanceControlMode";
-			break;
-		case SmartServoMode.CONSTANT_FORCE:
-			roscmname = "CartesianSineImpedanceControlMode";
-			break;
-		}
-		String kukacmname = kukacm.getClass().getSimpleName();
-		
-		return roscmname.equals(kukacmname);
-	}
-
-	public void initialize() {
-		robot = getContext().getDeviceFromType(LBR.class);
-		helper = new iiwaMessageGenerator();
-		configuration = new iiwaConfiguration();
-		publisher = new iiwaPublisher(robot, iiwaConfiguration.getRobotName());
-		subscriber = new iiwaSubscriber(robot, iiwaConfiguration.getRobotName());
-
-		// SmartServo configuration service callback
-		subscriber.setConfigureSmartServoCallback(new ServiceResponseBuilder<iiwa_msgs.ConfigureSmartServoRequest, iiwa_msgs.ConfigureSmartServoResponse>() {
-
-			@Override
-			public void build(ConfigureSmartServoRequest req,
-					ConfigureSmartServoResponse resp) throws ServiceException {
-				// we can change the parameters if it is the same type of control strategy
-				// otherwise we have to stop the motion, replace it and start it again
-				try {
-					if (req.getMode().getMode() == -1
-							|| (motion.getMode() != null	&& isSameControlMode(motion.getMode(), req.getMode()))) {
-						if (req.getMode().getMode() != -1)
-							motion.getRuntime().changeControlModeSettings(buildMotionControlMode(req.getMode()));
-						if (req.getMode().getRelativeVelocity() > 0)
-							motion.setJointVelocityRel(req.getMode().getRelativeVelocity());
-					} else {
-						configureSmartServoLock.lock();
-						
-						SmartServo oldmotion = motion;
-						ServoMotion.validateForImpedanceMode(robot);
-						motion = configureSmartServoMotion(req.getMode());
-						toolFrame.moveAsync(motion);
-						oldmotion.getRuntime().stopMotion();
-						
-						configureSmartServoLock.unlock();
-					}
-				} catch (Exception e) {
-					resp.setSuccess(false);
-					if (e.getMessage() != null) {
-						StringWriter sw = new StringWriter();
-						PrintWriter pw = new PrintWriter(sw);
-						e.printStackTrace(pw);
-						resp.setError(e.getClass().getName() + ": " + e.getMessage() + ", " + sw.toString());
-					} else {
-						resp.setError("because I hate you :)");
-					}
-					return;
-				}
-				resp.setSuccess(true);
-			}
-		});
-
-		try {
-			// Set the configuration parameters of the ROS nodes to create.
-			URI uri = new URI(iiwaConfiguration.getMasterURI());
-
-			nodeConfConfiguration = NodeConfiguration.newPublic(iiwaConfiguration.getRobotIp());
-			nodeConfConfiguration.setTimeProvider(iiwaConfiguration.getTimeProvider());
-			nodeConfConfiguration.setNodeName(iiwaConfiguration.getRobotName() + "/iiwa_configuration");
-			nodeConfConfiguration.setMasterUri(uri);
-			
-			// Configuration for the Publisher.
-			nodeConfPublisher = NodeConfiguration.newPublic(iiwaConfiguration.getRobotIp());
-			nodeConfPublisher.setTimeProvider(iiwaConfiguration.getTimeProvider());
-			nodeConfPublisher.setNodeName(iiwaConfiguration.getRobotName() + "/iiwa_publisher");
-			nodeConfPublisher.setMasterUri(uri);
-			
-
-			// Configuration for the Subscriber.
-			nodeConfSubscriber = NodeConfiguration.newPublic(iiwaConfiguration.getRobotIp());
-			nodeConfSubscriber.setTimeProvider(iiwaConfiguration.getTimeProvider());
-			nodeConfSubscriber.setNodeName(iiwaConfiguration.getRobotName() + "/iiwa_subscriber");
-			nodeConfSubscriber.setMasterUri(uri);
-
-			// Publisher and Subscriber nodes are executed. Their onStart method is called here.
-			nodeMainExecutor = DefaultNodeMainExecutor.newDefault();
-			nodeMainExecutor.execute(publisher, nodeConfPublisher);
-			nodeMainExecutor.execute(subscriber, nodeConfSubscriber);
-			nodeMainExecutor.execute(configuration, nodeConfConfiguration);
-
-		}
-		catch (Exception e) {
-			if (debug) getLogger().info("Node Configuration failed.");
-			getLogger().info(e.toString());
-		}
-
-		if (debug) 
-			getLogger().info("ROS Nodes initialized.");
-
-		initSuccessful = true;
-	}
-
-	public void run() {
-		if (!initSuccessful) {
-			throw new RuntimeException("Could not init the RoboticApplication successfully");
-		}
-			
-		getLogger().info("using time provider: " + iiwaConfiguration.getTimeProvider().getClass().getSimpleName());
-
-		try {
-			configuration.waitForInitialization();
-		} catch (InterruptedException e1) {
-			e1.printStackTrace();
-			return;
-		}
-		
-		motion = new SmartServo(robot.getCurrentJointPosition());
-		motion.setMinimumTrajectoryExecutionTime(8e-3);
-		motion.setJointVelocityRel(configuration.getDefaultRelativeJointSpeed());
-		motion.setTimeoutAfterGoalReach(300);
-
-		// configurable toolbars to publish events on topics
-		configuration.setupToolbars(getApplicationUI(), publisher, generalKeys, generalKeyLists, generalKeyBars);
-		
-		// Tool to attach
-		String toolFromConfig = configuration.getToolName();
-		if (toolFromConfig != "") {
-			getLogger().info("attaching tool " + toolFromConfig);
-			tool = (Tool)getApplicationData().createFromTemplate(toolFromConfig);
-			tool.attachTo(robot.getFlange());
-			toolFrameID = toolFromConfig + "_link_ee_kuka";
-			toolFrame = tool.getFrame("/" + toolFrameID);
-		} else {
-			getLogger().info("no tool attached");
-			toolFrameID = "iiwa_link_ee_kuka";
-			toolFrame = robot.getFlange();
-		}
-		
-		// publish joint state?
-		publisher.setPublishJointStates(configuration.getPublishJointStates());
-
-		toolFrame.moveAsync(motion);
-
-		// The run loop
-		getLogger().info("Starting the ROS Command loop...");
-		try {   
-			while (true) {
-
-				if (iiwaConfiguration.getTimeProvider() instanceof org.ros.time.NtpTimeProvider) {
-					((NtpTimeProvider) iiwaConfiguration.getTimeProvider()).updateTime();
-				}
-				
-				/*
-				 * This will build a JointPosition message with the current robot state.
-				 * Set that message to be published and then publish it if there's a subscriber listening.
-				 * Any other of the set methods for iiwa_msgs included in the published can be used at the same time,
-				 * one just needs to build the message and set it to the publisher.
-				 */
-				publisher.publishCurrentState(robot, motion, toolFrame);
-
-				if (subscriber.currentCommandType != null) {
-					configureSmartServoLock.lock(); // the service could stop the motion and restart it
-					
-					switch (subscriber.currentCommandType) {
-					case CARTESIAN_POSE: {
-						PoseStamped commandPosition = subscriber.getCartesianPose(); // TODO: check that frame_id is consistent
-						Transformation tr = helper.rosPoseToKukaTransformation(commandPosition.getPose());
-
-						if (robot.isReadyToMove()) 
-							motion.getRuntime().setDestination(tr);
-					}
-					break;
-					case JOINT_POSITION: {
-						/*
-						 * This will acquire the last received JointPosition command from the commanding ROS node.
-						 * If the robot can move, then it will move to this new position.
-						 */
-						iiwa_msgs.JointPosition commandPosition = subscriber.getJointPosition();
-						JointPosition jp = helper.rosJointPositionToKuka(commandPosition);
-
-						if (robot.isReadyToMove()) 
-							motion.getRuntime().setDestination(jp);
-					}
-					break;
-
-					default:
-						throw new UnsupportedControlModeException();
-					}
-
-					configureSmartServoLock.unlock();
-				}
-
-			}
-		} catch (Exception ex) {
-			getLogger().info("ROS loop aborted. " + ex.toString());
-		}
-		finally {
-			// The ROS nodes are killed.
-			if (nodeMainExecutor != null) {
-				nodeMainExecutor.shutdownNodeMain(publisher);
-				nodeMainExecutor.shutdownNodeMain(subscriber);
-				nodeMainExecutor.shutdownNodeMain(configuration);
-			}
-			motion.getRuntime().stopMotion();
-			if (debug)getLogger().info("ROS Node terminated.");
-		}
-		getLogger().info("ROS loop has ended. Application terminated.");
-	}
-
-	@Override
-	public void dispose() {
-		// The ROS nodes are killed.
-		if (nodeMainExecutor != null && publisher != null && subscriber != null) {
-			nodeMainExecutor.shutdownNodeMain(publisher);
-			nodeMainExecutor.shutdownNodeMain(subscriber);
-			nodeMainExecutor.shutdownNodeMain(configuration);
-			getLogger().info("ROS nodes have been terminated by Garbage Collection.");
-		}
-		super.dispose();
-	}
-=======
- /**  
- * Copyright (C) 2016 Salvatore Virga - salvo.virga@tum.de, Marco Esposito - marco.esposito@tum.de
- * Technische Universität München
- * Chair for Computer Aided Medical Procedures and Augmented Reality
- * Fakultät für Informatik / I16, Boltzmannstraße 3, 85748 Garching bei München, Germany
- * http://campar.in.tum.de
- * All rights reserved.
- * 
- * Redistribution and use in source and binary forms, with or without modification, are permitted provided that the following conditions are met:
- *
- * 1. Redistributions of source code must retain the above copyright notice, this list of conditions and the following disclaimer.
- *
- * 2. Redistributions in binary form must reproduce the above copyright notice, this list of conditions and the following disclaimer in the documentation and/or other materials provided with the distribution.
- *
- * THIS SOFTWARE IS PROVIDED BY THE COPYRIGHT HOLDERS AND CONTRIBUTORS "AS IS" AND ANY EXPRESS OR IMPLIED WARRANTIES, 
- * INCLUDING, BUT NOT LIMITED TO, THE IMPLIED WARRANTIES OF MERCHANTABILITY AND FITNESS FOR A PARTICULAR PURPOSE ARE DISCLAIMED. 
- * IN NO EVENT SHALL THE COPYRIGHT HOLDER OR CONTRIBUTORS BE LIABLE FOR ANY DIRECT, INDIRECT, INCIDENTAL, SPECIAL, EXEMPLARY, 
- * OR CONSEQUENTIAL DAMAGES (INCLUDING, BUT NOT LIMITED TO, PROCUREMENT OF SUBSTITUTE GOODS OR SERVICES; LOSS OF USE, DATA, 
- * OR PROFITS; OR BUSINESS INTERRUPTION) HOWEVER CAUSED AND ON ANY THEORY OF LIABILITY, WHETHER IN CONTRACT, STRICT LIABILITY, 
- * OR TORT (INCLUDING NEGLIGENCE OR OTHERWISE) ARISING IN ANY WAY OUT OF THE USE OF THIS SOFTWARE, EVEN IF ADVISED OF 
- * THE POSSIBILITY OF SUCH DAMAGE.
- * 
- * @author Salvatore Virga
- * 
- */
-package de.tum.in.camp.kuka.ros;
-
-// ROS imports
-import geometry_msgs.PoseStamped;
-import iiwa_msgs.CartesianQuantity;
-import iiwa_msgs.ConfigureSmartServoRequest;
-import iiwa_msgs.ConfigureSmartServoResponse;
-import iiwa_msgs.JointQuantity;
-import iiwa_msgs.SmartServoMode;
-
-import java.io.PrintWriter;
-import java.io.StringWriter;
-import java.net.URI;
-import java.util.ArrayList;
-import java.util.List;
-import java.util.concurrent.locks.Lock;
-import java.util.concurrent.locks.ReentrantLock;
-
-import org.ros.exception.ServiceException;
-import org.ros.node.DefaultNodeMainExecutor;
-import org.ros.node.NodeConfiguration;
-import org.ros.node.NodeMainExecutor;
-import org.ros.node.service.ServiceResponseBuilder;
-import org.ros.time.NtpTimeProvider;
-
-import com.kuka.roboticsAPI.applicationModel.RoboticsAPIApplication;
-import com.kuka.roboticsAPI.deviceModel.JointPosition;
-import com.kuka.roboticsAPI.deviceModel.LBR;
-import com.kuka.roboticsAPI.geometricModel.CartDOF;
-import com.kuka.roboticsAPI.geometricModel.Tool;
-import com.kuka.roboticsAPI.geometricModel.math.Transformation;
-import com.kuka.roboticsAPI.motionModel.ServoMotion;
-import com.kuka.roboticsAPI.motionModel.SmartServo;
-import com.kuka.roboticsAPI.motionModel.controlModeModel.CartesianImpedanceControlMode;
-import com.kuka.roboticsAPI.motionModel.controlModeModel.IMotionControlMode;
-import com.kuka.roboticsAPI.motionModel.controlModeModel.JointImpedanceControlMode;
-import com.kuka.roboticsAPI.uiModel.userKeys.IUserKey;
-import com.kuka.roboticsAPI.uiModel.userKeys.IUserKeyBar;
-import com.kuka.roboticsAPI.uiModel.userKeys.IUserKeyListener;
-
-/*
- * This example shows how to monitor and change the state of the robot.
- * The current state is published into a (monitor) ROS node, while another (command) node receives
- * messages containing the a new position for the robot.
- * The example uses a SmartServo motion to move the robot to the new commanded position.
- * 
- * Only the Joint Position of the robot is published (current position)
- * and received (new position) in this example,
- * but any other of its property included in the iiwa_msgs ROS package can be published
- * and received in the same way.
- */
-public class ROSSmartServo extends RoboticsAPIApplication {
-
-	private LBR robot;
-	private Tool tool;
-	private SmartServo motion;
-	private Lock configureSmartServoLock = new ReentrantLock();
-
-	private boolean initSuccessful = false;
-	private boolean debug = false;
-
-	private iiwaMessageGenerator helper; //< Helper class to generate iiwa_msgs from current robot state.
-	private iiwaPublisher publisher; //< IIWARos Publisher.
-	private iiwaSubscriber subscriber; //< IIWARos Subscriber.
-	private iiwaConfiguration configuration; //< Configuration via parameters and services.
-
-	// ROS Configuration and Node execution objects. Two different configurations are needed
-	// for the Publisher and the Subscriber.
-	private NodeConfiguration nodeConfPublisher;
-	private NodeConfiguration nodeConfSubscriber;
-	private NodeConfiguration nodeConfConfiguration;
-	private NodeMainExecutor nodeMainExecutor;
-
-	// configurable toolbars
-	private List<IUserKeyBar> generalKeyBars = new ArrayList<IUserKeyBar>();
-	private List<IUserKey> generalKeys = new ArrayList<IUserKey>();
-	private List<IUserKeyListener> generalKeyLists = new ArrayList<IUserKeyListener>();
-
-	public static class UnsupportedControlModeException extends RuntimeException {
-		private static final long serialVersionUID = 1L;
-		public UnsupportedControlModeException() { super(); }
-		public UnsupportedControlModeException(String message) { super(message); }
-		public UnsupportedControlModeException(String message, Throwable cause) { super(message, cause); }
-		public UnsupportedControlModeException(Throwable cause) { super(cause); }
-	}
-
-	public IMotionControlMode buildMotionControlMode(iiwa_msgs.SmartServoMode params) {
-		IMotionControlMode cm;
-
-		switch (params.getMode()) {
-		case iiwa_msgs.SmartServoMode.CARTESIAN_IMPEDANCE: {
-			CartesianImpedanceControlMode ccm = new CartesianImpedanceControlMode();
-
-			CartesianQuantity stiffness = params.getCartesianStiffness().getStiffness();
-			if (stiffness.getX() >= 0)
-				ccm.parametrize(CartDOF.X).setStiffness(stiffness.getX());
-			if (stiffness.getY() >= 0)
-				ccm.parametrize(CartDOF.Y).setStiffness(stiffness.getY());
-			if (stiffness.getZ() >= 0)
-				ccm.parametrize(CartDOF.Z).setStiffness(stiffness.getZ());
-			if (stiffness.getA() >= 0)
-				ccm.parametrize(CartDOF.A).setStiffness(stiffness.getA());
-			if (stiffness.getB() >= 0)
-				ccm.parametrize(CartDOF.B).setStiffness(stiffness.getB());
-			if (stiffness.getC() >= 0)
-				ccm.parametrize(CartDOF.C).setStiffness(stiffness.getC());
-
-			CartesianQuantity damping = params.getCartesianDamping().getDamping();
-			if (damping.getX() > 0)
-				ccm.parametrize(CartDOF.X).setDamping(damping.getX());
-			if (damping.getY() > 0)
-				ccm.parametrize(CartDOF.Y).setDamping(damping.getY());
-			if (damping.getZ() > 0)
-				ccm.parametrize(CartDOF.Z).setDamping(damping.getZ());
-			if (damping.getA() > 0)
-				ccm.parametrize(CartDOF.A).setDamping(damping.getA());
-			if (damping.getB() > 0)
-				ccm.parametrize(CartDOF.B).setDamping(damping.getB());
-			if (damping.getC() > 0)
-				ccm.parametrize(CartDOF.C).setDamping(damping.getC());
-			
-			// TODO: add stiffness along axis
-			if (params.getNullspaceStiffness() >= 0)
-				ccm.setNullSpaceStiffness(params.getNullspaceStiffness());
-			if (params.getNullspaceDamping() > 0)
-				ccm.setNullSpaceDamping(params.getNullspaceDamping());
-
-			cm = ccm;
-			break;
-		}
-
-		case iiwa_msgs.SmartServoMode.JOINT_IMPEDANCE: {
-			JointImpedanceControlMode jcm = new JointImpedanceControlMode(7);
-
-			JointQuantity stiffness = params.getJointStiffness().getStiffness();
-			jcm.setStiffness(helper.jointQuantityToVector(stiffness));
-
-			JointQuantity damping = params.getJointDamping().getDamping();
-			if (damping.getA1() > 0 && damping.getA2() > 0 && damping.getA3() > 0 && damping.getA4() > 0
-					&& damping.getA5() > 0 && damping.getA6() > 0 && damping.getA7() > 0)
-				jcm.setDamping(helper.jointQuantityToVector(damping));
-
-			cm = jcm;
-			break;
-		}
-
-		default: {
-			throw new UnsupportedControlModeException();  // this should just not happen
-		}
-		}
-
-		return cm;
-	}
-
-	public SmartServo configureSmartServoMotion(iiwa_msgs.SmartServoMode ssm) {
-		SmartServo mot = new SmartServo(robot.getCurrentJointPosition());
-		mot.setMinimumTrajectoryExecutionTime(8e-3);
-		mot.setTimeoutAfterGoalReach(300);
-		
-		configureSmartServoMotion(ssm, mot);
-		return mot;
-	}
-
-	public void configureSmartServoMotion(iiwa_msgs.SmartServoMode ssm, SmartServo mot) {
-		if (mot == null)
-			return; // TODO: exception?
-
-		if (ssm.getRelativeVelocity() > 0)
-			mot.setJointVelocityRel(ssm.getRelativeVelocity());
-		mot.setMode(buildMotionControlMode(ssm));
-	}
-	
-	public boolean isSameControlMode(IMotionControlMode kukacm, SmartServoMode roscm) {
-		String roscmname = null;
-		switch (roscm.getMode()) {
-		case SmartServoMode.CARTESIAN_IMPEDANCE:
-			roscmname = "CartesianImpedanceControlMode";
-			break;
-		case SmartServoMode.JOINT_IMPEDANCE:
-			roscmname = "JointImpedanceControlMode";
-			break;
-		}
-		String kukacmname = kukacm.getClass().getSimpleName();
-		
-		return roscmname.equals(kukacmname);
-	}
-
-	public void initialize() {
-		robot = getContext().getDeviceFromType(LBR.class);
-		helper = new iiwaMessageGenerator();
-		configuration = new iiwaConfiguration();
-		publisher = new iiwaPublisher(robot, iiwaConfiguration.getRobotName());
-		subscriber = new iiwaSubscriber(robot, iiwaConfiguration.getRobotName());
-
-		// SmartServo configuration service callback
-		subscriber.setConfigureSmartServoCallback(new ServiceResponseBuilder<iiwa_msgs.ConfigureSmartServoRequest, iiwa_msgs.ConfigureSmartServoResponse>() {
-
-			@Override
-			public void build(ConfigureSmartServoRequest req,
-					ConfigureSmartServoResponse resp) throws ServiceException {
-				// we can change the parameters if it is the same type of control strategy
-				// otherwise we have to stop the motion, replace it and start it again
-				try {
-					if (motion.getMode() != null && isSameControlMode(motion.getMode(), req.getMode())) {
-						motion.getRuntime().changeControlModeSettings(buildMotionControlMode(req.getMode()));
-					} else {
-						configureSmartServoLock.lock();
-						
-						SmartServo oldmotion = motion;
-						ServoMotion.validateForImpedanceMode(robot);
-						motion = configureSmartServoMotion(req.getMode());
-						robot.moveAsync(motion);
-						oldmotion.getRuntime().stopMotion();
-						
-						configureSmartServoLock.unlock();
-					}
-				} catch (Exception e) {
-					resp.setSuccess(false);
-					if (e.getMessage() != null) {
-						StringWriter sw = new StringWriter();
-						PrintWriter pw = new PrintWriter(sw);
-						e.printStackTrace(pw);
-						resp.setError(e.getClass().getName() + ": " + e.getMessage() + ", " + sw.toString());
-					} else {
-						resp.setError("because I hate you :)");
-					}
-					return;
-				}
-				resp.setSuccess(true);
-			}
-		});
-
-		try {
-			// Set the configuration parameters of the ROS nodes to create.
-			URI uri = new URI(iiwaConfiguration.getMasterURI());
-
-			nodeConfConfiguration = NodeConfiguration.newPublic(iiwaConfiguration.getRobotIp());
-			nodeConfConfiguration.setTimeProvider(iiwaConfiguration.getTimeProvider());
-			nodeConfConfiguration.setNodeName(iiwaConfiguration.getRobotName() + "/iiwa_configuration");
-			nodeConfConfiguration.setMasterUri(uri);
-			
-			// Configuration for the Publisher.
-			nodeConfPublisher = NodeConfiguration.newPublic(iiwaConfiguration.getRobotIp());
-			nodeConfPublisher.setTimeProvider(iiwaConfiguration.getTimeProvider());
-			nodeConfPublisher.setNodeName(iiwaConfiguration.getRobotName() + "/iiwa_publisher");
-			nodeConfPublisher.setMasterUri(uri);
-			
-
-			// Configuration for the Subscriber.
-			nodeConfSubscriber = NodeConfiguration.newPublic(iiwaConfiguration.getRobotIp());
-			nodeConfSubscriber.setTimeProvider(iiwaConfiguration.getTimeProvider());
-			nodeConfSubscriber.setNodeName(iiwaConfiguration.getRobotName() + "/iiwa_subscriber");
-			nodeConfSubscriber.setMasterUri(uri);
-
-			// Publisher and Subscriber nodes are executed. Their onStart method is called here.
-			nodeMainExecutor = DefaultNodeMainExecutor.newDefault();
-			nodeMainExecutor.execute(publisher, nodeConfPublisher);
-			nodeMainExecutor.execute(subscriber, nodeConfSubscriber);
-			nodeMainExecutor.execute(configuration, nodeConfConfiguration);
-
-		}
-		catch (Exception e) {
-			if (debug) getLogger().info("Node Configuration failed.");
-			getLogger().info(e.toString());
-		}
-
-		if (debug) 
-			getLogger().info("ROS Nodes initialized.");
-
-		initSuccessful = true;
-	}
-
-	public void run() {
-		if (!initSuccessful) {
-			throw new RuntimeException("Could not init the RoboticApplication successfully");
-		}
-			
-		getLogger().info("using time provider: " + iiwaConfiguration.getTimeProvider().getClass().getSimpleName());
-
-		try {
-			configuration.waitForInitialization();
-		} catch (InterruptedException e1) {
-			e1.printStackTrace();
-			return;
-		}
-		
-		motion = new SmartServo(robot.getCurrentJointPosition());
-		motion.setMinimumTrajectoryExecutionTime(8e-3);
-		motion.setJointVelocityRel(configuration.getDefaultRelativeJointSpeed());
-		motion.setTimeoutAfterGoalReach(300);
-
-		// configurable toolbars to publish events on topics
-		configuration.setupToolbars(getApplicationUI(), publisher, generalKeys, generalKeyLists, generalKeyBars);
-
-		String toolFromConfig = configuration.getToolName();
-		if (toolFromConfig != "") {
-			getLogger().info("attaching tool " + toolFromConfig);
-			tool = (Tool)getApplicationData().createFromTemplate(toolFromConfig);
-			tool.attachTo(robot.getFlange());
-		} else {
-			getLogger().info("no tool attached");
-		}
-		
-		// publish joint state?
-		publisher.setPublishJointStates(configuration.getPublishJointStates());
-
-		robot.moveAsync(motion);
-
-		// The run loop
-		getLogger().info("Starting the ROS Command loop...");
-		try {   
-			while (true) {
-
-				if (iiwaConfiguration.getTimeProvider() instanceof org.ros.time.NtpTimeProvider) {
-					((NtpTimeProvider) iiwaConfiguration.getTimeProvider()).updateTime();
-				}
-				
-				/*
-				 * This will build a JointPosition message with the current robot state.
-				 * Set that message to be published and then publish it if there's a subscriber listening.
-				 * Any other of the set methods for iiwa_msgs included in the published can be used at the same time,
-				 * one just needs to build the message and set it to the publisher.
-				 */
-				publisher.publishCurrentState(robot, motion);
-
-				if (subscriber.currentCommandType != null) {
-					configureSmartServoLock.lock(); // the service could stop the motion and restart it
-					
-					switch (subscriber.currentCommandType) {
-					case CARTESIAN_POSE: {
-						PoseStamped commandPosition = subscriber.getCartesianPose(); // TODO: check that frame_id is consistent
-						Transformation tr = helper.rosPoseToKukaTransformation(commandPosition.getPose());
-
-						if (robot.isReadyToMove()) 
-							motion.getRuntime().setDestination(tr);
-					}
-					break;
-					case JOINT_POSITION: {
-						/*
-						 * This will acquire the last received JointPosition command from the commanding ROS node.
-						 * If the robot can move, then it will move to this new position.
-						 */
-						iiwa_msgs.JointPosition commandPosition = subscriber.getJointPosition();
-						JointPosition jp = helper.rosJointPositionToKuka(commandPosition);
-
-						if (robot.isReadyToMove()) 
-							motion.getRuntime().setDestination(jp);
-					}
-					break;
-
-					default:
-						throw new UnsupportedControlModeException();
-					}
-
-					configureSmartServoLock.unlock();
-				}
-
-			}
-		} catch (Exception ex) {
-			getLogger().info("ROS loop aborted. " + ex.toString());
-		}
-		finally {
-			// The ROS nodes are killed.
-			if (nodeMainExecutor != null) {
-				nodeMainExecutor.shutdownNodeMain(publisher);
-				nodeMainExecutor.shutdownNodeMain(subscriber);
-				nodeMainExecutor.shutdownNodeMain(configuration);
-			}
-			motion.getRuntime().stopMotion();
-			if (debug)getLogger().info("ROS Node terminated.");
-		}
-		getLogger().info("ROS loop has ended. Application terminated.");
-	}
-
-	@Override
-	public void dispose() {
-		// The ROS nodes are killed.
-		if (nodeMainExecutor != null && publisher != null && subscriber != null) {
-			nodeMainExecutor.shutdownNodeMain(publisher);
-			nodeMainExecutor.shutdownNodeMain(subscriber);
-			nodeMainExecutor.shutdownNodeMain(configuration);
-			getLogger().info("ROS nodes have been terminated by Garbage Collection.");
-		}
-		super.dispose();
-	}
->>>>>>> 85b5da4d
-}+ /**  
+ * Copyright (C) 2016 Salvatore Virga - salvo.virga@tum.de, Marco Esposito - marco.esposito@tum.de
+ * Technische Universität München
+ * Chair for Computer Aided Medical Procedures and Augmented Reality
+ * Fakultät für Informatik / I16, Boltzmannstraße 3, 85748 Garching bei München, Germany
+ * http://campar.in.tum.de
+ * All rights reserved.
+ * 
+ * Redistribution and use in source and binary forms, with or without modification, are permitted provided that the following conditions are met:
+ *
+ * 1. Redistributions of source code must retain the above copyright notice, this list of conditions and the following disclaimer.
+ *
+ * 2. Redistributions in binary form must reproduce the above copyright notice, this list of conditions and the following disclaimer in the documentation and/or other materials provided with the distribution.
+ *
+ * THIS SOFTWARE IS PROVIDED BY THE COPYRIGHT HOLDERS AND CONTRIBUTORS "AS IS" AND ANY EXPRESS OR IMPLIED WARRANTIES, 
+ * INCLUDING, BUT NOT LIMITED TO, THE IMPLIED WARRANTIES OF MERCHANTABILITY AND FITNESS FOR A PARTICULAR PURPOSE ARE DISCLAIMED. 
+ * IN NO EVENT SHALL THE COPYRIGHT HOLDER OR CONTRIBUTORS BE LIABLE FOR ANY DIRECT, INDIRECT, INCIDENTAL, SPECIAL, EXEMPLARY, 
+ * OR CONSEQUENTIAL DAMAGES (INCLUDING, BUT NOT LIMITED TO, PROCUREMENT OF SUBSTITUTE GOODS OR SERVICES; LOSS OF USE, DATA, 
+ * OR PROFITS; OR BUSINESS INTERRUPTION) HOWEVER CAUSED AND ON ANY THEORY OF LIABILITY, WHETHER IN CONTRACT, STRICT LIABILITY, 
+ * OR TORT (INCLUDING NEGLIGENCE OR OTHERWISE) ARISING IN ANY WAY OUT OF THE USE OF THIS SOFTWARE, EVEN IF ADVISED OF 
+ * THE POSSIBILITY OF SUCH DAMAGE.
+ * 
+ * @author Salvatore Virga
+ * 
+ */
+package de.tum.in.camp.kuka.ros;
+
+// ROS imports
+import geometry_msgs.PoseStamped;
+import iiwa_msgs.CartesianQuantity;
+import iiwa_msgs.ConfigureSmartServoRequest;
+import iiwa_msgs.ConfigureSmartServoResponse;
+import iiwa_msgs.JointQuantity;
+import iiwa_msgs.SmartServoMode;
+
+import java.io.PrintWriter;
+import java.io.StringWriter;
+import java.net.URI;
+import java.util.ArrayList;
+import java.util.List;
+import java.util.concurrent.locks.Lock;
+import java.util.concurrent.locks.ReentrantLock;
+
+import org.ros.exception.ServiceException;
+import org.ros.node.DefaultNodeMainExecutor;
+import org.ros.node.NodeConfiguration;
+import org.ros.node.NodeMainExecutor;
+import org.ros.node.service.ServiceResponseBuilder;
+import org.ros.time.NtpTimeProvider;
+
+import com.kuka.roboticsAPI.applicationModel.RoboticsAPIApplication;
+import com.kuka.roboticsAPI.deviceModel.JointPosition;
+import com.kuka.roboticsAPI.deviceModel.LBR;
+import com.kuka.roboticsAPI.geometricModel.CartDOF;
+import com.kuka.roboticsAPI.geometricModel.ObjectFrame;
+import com.kuka.roboticsAPI.geometricModel.Tool;
+import com.kuka.roboticsAPI.geometricModel.math.Transformation;
+import com.kuka.roboticsAPI.motionModel.ServoMotion;
+import com.kuka.roboticsAPI.motionModel.SmartServo;
+import com.kuka.roboticsAPI.motionModel.controlModeModel.CartesianImpedanceControlMode;
+import com.kuka.roboticsAPI.motionModel.controlModeModel.CartesianSineImpedanceControlMode;
+import com.kuka.roboticsAPI.motionModel.controlModeModel.IMotionControlMode;
+import com.kuka.roboticsAPI.motionModel.controlModeModel.JointImpedanceControlMode;
+import com.kuka.roboticsAPI.uiModel.userKeys.IUserKey;
+import com.kuka.roboticsAPI.uiModel.userKeys.IUserKeyBar;
+import com.kuka.roboticsAPI.uiModel.userKeys.IUserKeyListener;
+
+/*
+ * This example shows how to monitor and change the state of the robot.
+ * The current state is published into a (monitor) ROS node, while another (command) node receives
+ * messages containing the a new position for the robot.
+ * The example uses a SmartServo motion to move the robot to the new commanded position.
+ * 
+ * Only the Joint Position of the robot is published (current position)
+ * and received (new position) in this example,
+ * but any other of its property included in the iiwa_msgs ROS package can be published
+ * and received in the same way.
+ */
+public class ROSSmartServo extends RoboticsAPIApplication {
+
+	private LBR robot;
+	private Tool tool;
+	private String toolFrameID;
+	private ObjectFrame toolFrame;
+	private SmartServo motion;
+	private Lock configureSmartServoLock = new ReentrantLock();
+
+	private boolean initSuccessful = false;
+	private boolean debug = false;
+
+	private iiwaMessageGenerator helper; //< Helper class to generate iiwa_msgs from current robot state.
+	private iiwaPublisher publisher; //< IIWARos Publisher.
+	private iiwaSubscriber subscriber; //< IIWARos Subscriber.
+	private iiwaConfiguration configuration; //< Configuration via parameters and services.
+
+	// ROS Configuration and Node execution objects. Two different configurations are needed
+	// for the Publisher and the Subscriber.
+	private NodeConfiguration nodeConfPublisher;
+	private NodeConfiguration nodeConfSubscriber;
+	private NodeConfiguration nodeConfConfiguration;
+	private NodeMainExecutor nodeMainExecutor;
+
+	// configurable toolbars
+	private List<IUserKeyBar> generalKeyBars = new ArrayList<IUserKeyBar>();
+	private List<IUserKey> generalKeys = new ArrayList<IUserKey>();
+	private List<IUserKeyListener> generalKeyLists = new ArrayList<IUserKeyListener>();
+
+	public static class UnsupportedControlModeException extends RuntimeException {
+		private static final long serialVersionUID = 1L;
+		public UnsupportedControlModeException() { super(); }
+		public UnsupportedControlModeException(String message) { super(message); }
+		public UnsupportedControlModeException(String message, Throwable cause) { super(message, cause); }
+		public UnsupportedControlModeException(Throwable cause) { super(cause); }
+	}
+
+	public IMotionControlMode buildMotionControlMode(iiwa_msgs.SmartServoMode params) {
+		IMotionControlMode cm;
+		
+		switch (params.getMode()) {
+		case iiwa_msgs.SmartServoMode.CARTESIAN_IMPEDANCE: {
+			CartesianImpedanceControlMode ccm = new CartesianImpedanceControlMode();
+
+			CartesianQuantity stiffness = params.getCartesianStiffness().getStiffness();
+			if (stiffness.getX() >= 0)
+				ccm.parametrize(CartDOF.X).setStiffness(stiffness.getX());
+			if (stiffness.getY() >= 0)
+				ccm.parametrize(CartDOF.Y).setStiffness(stiffness.getY());
+			if (stiffness.getZ() >= 0)
+				ccm.parametrize(CartDOF.Z).setStiffness(stiffness.getZ());
+			if (stiffness.getA() >= 0)
+				ccm.parametrize(CartDOF.A).setStiffness(stiffness.getA());
+			if (stiffness.getB() >= 0)
+				ccm.parametrize(CartDOF.B).setStiffness(stiffness.getB());
+			if (stiffness.getC() >= 0)
+				ccm.parametrize(CartDOF.C).setStiffness(stiffness.getC());
+
+			CartesianQuantity damping = params.getCartesianDamping().getDamping();
+			if (damping.getX() > 0)
+				ccm.parametrize(CartDOF.X).setDamping(damping.getX());
+			if (damping.getY() > 0)
+				ccm.parametrize(CartDOF.Y).setDamping(damping.getY());
+			if (damping.getZ() > 0)
+				ccm.parametrize(CartDOF.Z).setDamping(damping.getZ());
+			if (damping.getA() > 0)
+				ccm.parametrize(CartDOF.A).setDamping(damping.getA());
+			if (damping.getB() > 0)
+				ccm.parametrize(CartDOF.B).setDamping(damping.getB());
+			if (damping.getC() > 0)
+				ccm.parametrize(CartDOF.C).setDamping(damping.getC());
+			
+			// TODO: add stiffness along axis
+			if (params.getNullspaceStiffness() >= 0)
+				ccm.setNullSpaceStiffness(params.getNullspaceStiffness());
+			if (params.getNullspaceDamping() > 0)
+				ccm.setNullSpaceDamping(params.getNullspaceDamping());
+
+			cm = ccm;
+			break;
+		}
+
+		case iiwa_msgs.SmartServoMode.JOINT_IMPEDANCE: {
+			JointImpedanceControlMode jcm = new JointImpedanceControlMode(7);
+
+			JointQuantity stiffness = params.getJointStiffness().getStiffness();
+			jcm.setStiffness(helper.jointQuantityToVector(stiffness));
+
+			JointQuantity damping = params.getJointDamping().getDamping();
+			if (damping.getA1() > 0 && damping.getA2() > 0 && damping.getA3() > 0 && damping.getA4() > 0
+					&& damping.getA5() > 0 && damping.getA6() > 0 && damping.getA7() > 0)
+				jcm.setDamping(helper.jointQuantityToVector(damping));
+
+			cm = jcm;
+			break;
+		}
+		
+		case iiwa_msgs.SmartServoMode.CONSTANT_FORCE: {
+			
+			CartesianSineImpedanceControlMode cscm = new CartesianSineImpedanceControlMode();
+			cscm = CartesianSineImpedanceControlMode.createDesiredForce(CartDOF.Z, params.getConstantForce(), params.getConstantForceStiffness());
+			
+			cm = cscm;
+			break;
+		}
+
+		default: {
+			throw new UnsupportedControlModeException();  // this should just not happen
+		}
+		}
+
+		return cm;
+	}
+
+	public SmartServo configureSmartServoMotion(iiwa_msgs.SmartServoMode ssm) {
+		SmartServo mot = new SmartServo(robot.getCurrentJointPosition());
+		mot.setMinimumTrajectoryExecutionTime(8e-3);
+		mot.setTimeoutAfterGoalReach(300);
+		
+		configureSmartServoMotion(ssm, mot);
+		return mot;
+	}
+
+	public void configureSmartServoMotion(iiwa_msgs.SmartServoMode ssm, SmartServo mot) {
+		if (mot == null)
+			return; // TODO: exception?
+
+		if (ssm.getRelativeVelocity() > 0)
+			mot.setJointVelocityRel(ssm.getRelativeVelocity());
+		mot.setMode(buildMotionControlMode(ssm));
+	}
+	
+	public boolean isSameControlMode(IMotionControlMode kukacm, SmartServoMode roscm) {		
+		String roscmname = null;
+		switch (roscm.getMode()) {
+		case SmartServoMode.CARTESIAN_IMPEDANCE:
+			roscmname = "CartesianImpedanceControlMode";
+			break;
+		case SmartServoMode.JOINT_IMPEDANCE:
+			roscmname = "JointImpedanceControlMode";
+			break;
+		case SmartServoMode.CONSTANT_FORCE:
+			roscmname = "CartesianSineImpedanceControlMode";
+			break;
+		}
+		String kukacmname = kukacm.getClass().getSimpleName();
+		
+		return roscmname.equals(kukacmname);
+	}
+
+	public void initialize() {
+		robot = getContext().getDeviceFromType(LBR.class);
+		helper = new iiwaMessageGenerator();
+		configuration = new iiwaConfiguration();
+		publisher = new iiwaPublisher(robot, iiwaConfiguration.getRobotName());
+		subscriber = new iiwaSubscriber(robot, iiwaConfiguration.getRobotName());
+
+		// SmartServo configuration service callback
+		subscriber.setConfigureSmartServoCallback(new ServiceResponseBuilder<iiwa_msgs.ConfigureSmartServoRequest, iiwa_msgs.ConfigureSmartServoResponse>() {
+
+			@Override
+			public void build(ConfigureSmartServoRequest req,
+					ConfigureSmartServoResponse resp) throws ServiceException {
+				// we can change the parameters if it is the same type of control strategy
+				// otherwise we have to stop the motion, replace it and start it again
+				try {
+					if (req.getMode().getMode() == -1
+							|| (motion.getMode() != null	&& isSameControlMode(motion.getMode(), req.getMode()))) {
+						if (req.getMode().getMode() != -1)
+							motion.getRuntime().changeControlModeSettings(buildMotionControlMode(req.getMode()));
+						if (req.getMode().getRelativeVelocity() > 0)
+							motion.setJointVelocityRel(req.getMode().getRelativeVelocity());
+					} else {
+						configureSmartServoLock.lock();
+						
+						SmartServo oldmotion = motion;
+						ServoMotion.validateForImpedanceMode(robot);
+						motion = configureSmartServoMotion(req.getMode());
+						toolFrame.moveAsync(motion);
+						oldmotion.getRuntime().stopMotion();
+						
+						configureSmartServoLock.unlock();
+					}
+				} catch (Exception e) {
+					resp.setSuccess(false);
+					if (e.getMessage() != null) {
+						StringWriter sw = new StringWriter();
+						PrintWriter pw = new PrintWriter(sw);
+						e.printStackTrace(pw);
+						resp.setError(e.getClass().getName() + ": " + e.getMessage() + ", " + sw.toString());
+					} else {
+						resp.setError("because I hate you :)");
+					}
+					return;
+				}
+				resp.setSuccess(true);
+			}
+		});
+
+		try {
+			// Set the configuration parameters of the ROS nodes to create.
+			URI uri = new URI(iiwaConfiguration.getMasterURI());
+
+			nodeConfConfiguration = NodeConfiguration.newPublic(iiwaConfiguration.getRobotIp());
+			nodeConfConfiguration.setTimeProvider(iiwaConfiguration.getTimeProvider());
+			nodeConfConfiguration.setNodeName(iiwaConfiguration.getRobotName() + "/iiwa_configuration");
+			nodeConfConfiguration.setMasterUri(uri);
+			
+			// Configuration for the Publisher.
+			nodeConfPublisher = NodeConfiguration.newPublic(iiwaConfiguration.getRobotIp());
+			nodeConfPublisher.setTimeProvider(iiwaConfiguration.getTimeProvider());
+			nodeConfPublisher.setNodeName(iiwaConfiguration.getRobotName() + "/iiwa_publisher");
+			nodeConfPublisher.setMasterUri(uri);
+			
+
+			// Configuration for the Subscriber.
+			nodeConfSubscriber = NodeConfiguration.newPublic(iiwaConfiguration.getRobotIp());
+			nodeConfSubscriber.setTimeProvider(iiwaConfiguration.getTimeProvider());
+			nodeConfSubscriber.setNodeName(iiwaConfiguration.getRobotName() + "/iiwa_subscriber");
+			nodeConfSubscriber.setMasterUri(uri);
+
+			// Publisher and Subscriber nodes are executed. Their onStart method is called here.
+			nodeMainExecutor = DefaultNodeMainExecutor.newDefault();
+			nodeMainExecutor.execute(publisher, nodeConfPublisher);
+			nodeMainExecutor.execute(subscriber, nodeConfSubscriber);
+			nodeMainExecutor.execute(configuration, nodeConfConfiguration);
+
+		}
+		catch (Exception e) {
+			if (debug) getLogger().info("Node Configuration failed.");
+			getLogger().info(e.toString());
+		}
+
+		if (debug) 
+			getLogger().info("ROS Nodes initialized.");
+
+		initSuccessful = true;
+	}
+
+	public void run() {
+		if (!initSuccessful) {
+			throw new RuntimeException("Could not init the RoboticApplication successfully");
+		}
+			
+		getLogger().info("using time provider: " + iiwaConfiguration.getTimeProvider().getClass().getSimpleName());
+
+		try {
+			configuration.waitForInitialization();
+		} catch (InterruptedException e1) {
+			e1.printStackTrace();
+			return;
+		}
+		
+		motion = new SmartServo(robot.getCurrentJointPosition());
+		motion.setMinimumTrajectoryExecutionTime(8e-3);
+		motion.setJointVelocityRel(configuration.getDefaultRelativeJointSpeed());
+		motion.setTimeoutAfterGoalReach(300);
+
+		// configurable toolbars to publish events on topics
+		configuration.setupToolbars(getApplicationUI(), publisher, generalKeys, generalKeyLists, generalKeyBars);
+		
+		// Tool to attach
+		String toolFromConfig = configuration.getToolName();
+		if (toolFromConfig != "") {
+			getLogger().info("attaching tool " + toolFromConfig);
+			tool = (Tool)getApplicationData().createFromTemplate(toolFromConfig);
+			tool.attachTo(robot.getFlange());
+			toolFrameID = toolFromConfig + "_link_ee_kuka";
+			toolFrame = tool.getFrame("/" + toolFrameID);
+		} else {
+			getLogger().info("no tool attached");
+			toolFrameID = "iiwa_link_ee_kuka";
+			toolFrame = robot.getFlange();
+		}
+		
+		// publish joint state?
+		publisher.setPublishJointStates(configuration.getPublishJointStates());
+
+		toolFrame.moveAsync(motion);
+
+		// The run loop
+		getLogger().info("Starting the ROS Command loop...");
+		try {   
+			while (true) {
+
+				if (iiwaConfiguration.getTimeProvider() instanceof org.ros.time.NtpTimeProvider) {
+					((NtpTimeProvider) iiwaConfiguration.getTimeProvider()).updateTime();
+				}
+				
+				/*
+				 * This will build a JointPosition message with the current robot state.
+				 * Set that message to be published and then publish it if there's a subscriber listening.
+				 * Any other of the set methods for iiwa_msgs included in the published can be used at the same time,
+				 * one just needs to build the message and set it to the publisher.
+				 */
+				publisher.publishCurrentState(robot, motion, toolFrame);
+
+				if (subscriber.currentCommandType != null) {
+					configureSmartServoLock.lock(); // the service could stop the motion and restart it
+					
+					switch (subscriber.currentCommandType) {
+					case CARTESIAN_POSE: {
+						PoseStamped commandPosition = subscriber.getCartesianPose(); // TODO: check that frame_id is consistent
+						Transformation tr = helper.rosPoseToKukaTransformation(commandPosition.getPose());
+
+						if (robot.isReadyToMove()) 
+							motion.getRuntime().setDestination(tr);
+					}
+					break;
+					case JOINT_POSITION: {
+						/*
+						 * This will acquire the last received JointPosition command from the commanding ROS node.
+						 * If the robot can move, then it will move to this new position.
+						 */
+						iiwa_msgs.JointPosition commandPosition = subscriber.getJointPosition();
+						JointPosition jp = helper.rosJointPositionToKuka(commandPosition);
+
+						if (robot.isReadyToMove()) 
+							motion.getRuntime().setDestination(jp);
+					}
+					break;
+
+					default:
+						throw new UnsupportedControlModeException();
+					}
+
+					configureSmartServoLock.unlock();
+				}
+
+			}
+		} catch (Exception ex) {
+			getLogger().info("ROS loop aborted. " + ex.toString());
+		}
+		finally {
+			// The ROS nodes are killed.
+			if (nodeMainExecutor != null) {
+				nodeMainExecutor.shutdownNodeMain(publisher);
+				nodeMainExecutor.shutdownNodeMain(subscriber);
+				nodeMainExecutor.shutdownNodeMain(configuration);
+			}
+			motion.getRuntime().stopMotion();
+			if (debug)getLogger().info("ROS Node terminated.");
+		}
+		getLogger().info("ROS loop has ended. Application terminated.");
+	}
+
+	@Override
+	public void dispose() {
+		// The ROS nodes are killed.
+		if (nodeMainExecutor != null && publisher != null && subscriber != null) {
+			nodeMainExecutor.shutdownNodeMain(publisher);
+			nodeMainExecutor.shutdownNodeMain(subscriber);
+			nodeMainExecutor.shutdownNodeMain(configuration);
+			getLogger().info("ROS nodes have been terminated by Garbage Collection.");
+		}
+		super.dispose();
+	}
+}