--- conflicted
+++ resolved
@@ -1,810 +1,405 @@
-<<<<<<< HEAD
-/** Copyright (C) 2015 Marco Esposito - marco.esposito@tum.de
- * Technische Universitaet Muenchen
- * Chair for Computer Aided Medical Procedures and Augmented Reality
- * Fakultaet fuer Informatik / I16, Boltzmannstrasse 3, 85748 Garching bei Muenchen, Germany
- * http://campar.in.tum.de
- * 
- * LICENSE :
- *   This program is free software: you can redistribute it and/or modify
- *   it under the terms of the GNU General Public License as published by
- *   the Free Software Foundation, either version 3 of the License, or
- *   (at your option) any later version.
- *   This program is distributed in the hope that it will be useful,
- *   but WITHOUT ANY WARRANTY; without even the implied warranty of
- *   MERCHANTABILITY or FITNESS FOR A PARTICULAR PURPOSE.  See the
- *   GNU General Public License for more details.
- *
- *   You should have received a copy of the GNU General Public License
- *   along with this program.  If not, see <http://www.gnu.org/licenses/>.
- * 
- * @author Marco Esposito
- * 
- */
-
-package de.tum.in.camp.kuka.ros;
-
-import java.io.BufferedReader;
-import java.io.IOException;
-import java.io.InputStreamReader;
-import java.net.InetAddress;
-import java.net.NetworkInterface;
-import java.net.SocketException;
-import java.net.UnknownHostException;
-import java.util.ArrayList;
-import java.util.Collection;
-import java.util.Enumeration;
-import java.util.HashMap;
-import java.util.LinkedList;
-import java.util.List;
-import java.util.Map;
-import java.util.concurrent.Executors;
-import java.util.concurrent.Semaphore;
-
-import org.ros.exception.ParameterNotFoundException;
-import org.ros.namespace.GraphName;
-import org.ros.node.AbstractNodeMain;
-import org.ros.node.ConnectedNode;
-import org.ros.node.parameter.ParameterTree;
-import org.ros.time.NtpTimeProvider;
-import org.ros.time.TimeProvider;
-import org.ros.time.WallTimeProvider;
-
-import com.kuka.roboticsAPI.uiModel.IApplicationUI;
-import com.kuka.roboticsAPI.uiModel.userKeys.IUserKey;
-import com.kuka.roboticsAPI.uiModel.userKeys.IUserKeyBar;
-import com.kuka.roboticsAPI.uiModel.userKeys.IUserKeyListener;
-import com.kuka.roboticsAPI.uiModel.userKeys.UserKeyAlignment;
-import com.kuka.roboticsAPI.uiModel.userKeys.UserKeyEvent;
-
-public class iiwaConfiguration extends AbstractNodeMain {
-
-	// Name to use to build the name of the ROS topics
-	private static Map<String, String> config = null;
-	private static String robotName = null;
-	private static String masterIp = null;
-	private static String masterPort = null;
-	private static String masterUri = null; //< IP address of ROS core to talk to.
-	private static String robotIp = null;
-	private static boolean staticConfigurationSuccessful = false;
-	private static boolean ntpWithHost = false;
-	private static TimeProvider timeProvider = null;
-
-	private ConnectedNode node;
-	private ParameterTree params;
-
-	// used to wait until we are connected to the ROS master and params are available
-	private Semaphore initSemaphore = new Semaphore(0);
-
-	public iiwaConfiguration() {
-		checkConfiguration();
-	}
-
-	public static void checkConfiguration() {
-		if (!staticConfigurationSuccessful) {
-			configure();
-			if (!staticConfigurationSuccessful) {
-				throw new RuntimeException("Static configuration was not successful");
-			}
-		}
-	}
-
-	private static void parseConfigFile() {
-		config = new HashMap<String, String>();
-		BufferedReader br = new BufferedReader(new InputStreamReader(iiwaConfiguration.class.getResourceAsStream("config.txt")));
-		try {
-			String line = null;
-			while((line = br.readLine()) != null) {
-				String[] lineComponents = line.split(":");
-				if (lineComponents.length != 2)
-					continue;
-
-				config.put(lineComponents[0].trim(), lineComponents[1].trim());
-			}
-		} catch (IOException e2) {
-			// TODO Auto-generated catch block
-			e2.printStackTrace();
-		}
-	}
-
-	public static void configure() {
-		parseConfigFile();
-		
-		robotName = config.get("robot_name"); // TODO: it would be better to move this to the Sunrise project, so that it's unique for each robot
-		System.out.println("robot name: " + robotName);
-		
-		ntpWithHost  = config.get("ntp_with_host").equals("true");
-
-		// network configuration
-		masterIp = config.get("master_ip");
-		masterPort = config.get("master_port");
-		masterUri = "http://" + masterIp + ":" + masterPort;
-		System.out.println("master uri: " + masterUri);
-
-		String[] master_components = masterIp.split("\\.");
-		String localhostIp = null;
-		Enumeration<NetworkInterface> ifaces = null;
-		try {
-			ifaces = NetworkInterface.getNetworkInterfaces();
-		} catch (SocketException e1) {
-			// TODO Auto-generated catch block
-			e1.printStackTrace();
-			return;
-		}
-		boolean localhostIpFound = false;
-		while(!localhostIpFound && ifaces.hasMoreElements()) {
-			NetworkInterface n = (NetworkInterface) ifaces.nextElement();
-			Enumeration<InetAddress> ee = n.getInetAddresses();
-			while (ee.hasMoreElements()) {
-				localhostIp = ((InetAddress) ee.nextElement()).getHostAddress();
-				String[] components = localhostIp.split("\\.");
-
-				boolean matches = components[0].equals(master_components[0])
-						&& components[1].equals(master_components[1])
-						&& components[2].equals(master_components[2]);
-				if (matches) {
-					localhostIpFound = true;
-					break;
-				}
-			}
-		}
-		robotIp = localhostIp;
-		System.out.println("robot ip: " + robotIp);
-		
-		staticConfigurationSuccessful = true;
-	}
-	
-	public static String getMasterURI() {
-		checkConfiguration();
-		return masterUri;
-	}
-	
-	public static String getMasterIp() {
-		checkConfiguration();
-		return masterIp;
-	}
-	
-	public static String getRobotIp() {
-		checkConfiguration();
-		return robotIp;
-	}
-	
-	public static String getRobotName() {
-		checkConfiguration();
-		return robotName;
-	}
-	
-	public static boolean getShouldUseNtp() {
-		checkConfiguration();
-		return ntpWithHost;
-	}
-
-	/**
-	 * @see org.ros.node.NodeMain#getDefaultNodeName()
-	 */
-	@Override
-	public GraphName getDefaultNodeName() {
-		return GraphName.of(robotName + "/configuration");
-	}
-
-	/**
-	 * This method is called when the <i>execute</i> method from a <i>nodeMainExecutor</i> is called.<br>
-	 * Do <b>NOT</b> manually call this. <p> 
-	 * @see org.ros.node.AbstractNodeMain#onStart(org.ros.node.ConnectedNode)
-	 */
-	@Override
-	public void onStart(final ConnectedNode connectedNode) {
-		node = connectedNode;
-		initSemaphore.release();
-	}
-
-	public void waitForInitialization() throws InterruptedException {
-		initSemaphore.acquire();
-	}
-
-	private ParameterTree getParameterTree() {
-		if (initSemaphore.availablePermits() > 0)
-			System.out.println("waitForInitialization not called before using parameters!");
-		return node.getParameterTree();
-	}
-	
-	public Double getDefaultRelativeJointSpeed() {
-		Double defaultRelativeJointSpeed = getDoubleParameter("defaultRelativeJointSpeed");
-		if (defaultRelativeJointSpeed == null)
-			defaultRelativeJointSpeed = 0.5;
-		return defaultRelativeJointSpeed;
-	}
-
-	public String getToolName() {
-		String toolName = getStringParameter("toolName");
-		if (toolName == null)
-			toolName = "";
-		return toolName;
-	}
-	
-	public boolean getPublishJointStates() {
-		Boolean publishStates = getBooleanParameter("publishJointStates");
-		if (publishStates == null)
-			publishStates = false;
-		return publishStates;
-	}
-
-	public class ToolbarSpecification {
-		public String name;
-		public String[] buttonIDs;
-	}
-	
-	public static TimeProvider getTimeProvider() {
-		if (timeProvider == null)
-			setupTimeProvider();
-		return timeProvider;
-	}
-	
-	private static TimeProvider setupTimeProvider() {
-		checkConfiguration();
-		if (ntpWithHost) {
-			try {
-				NtpTimeProvider provider = new NtpTimeProvider(InetAddress.getByName(masterIp), Executors.newScheduledThreadPool(1));
-				timeProvider = provider;
-			} catch (UnknownHostException e) {
-				System.err.println("Could not setup NTP time provider!");
-			}
-		} else {
-			timeProvider = new  WallTimeProvider();
-		}
-		
-		return timeProvider;
-	}
-
-	public void setupToolbars(IApplicationUI appUI, 
-			final iiwaPublisher publisher, 
-			List<IUserKey> generalKeys, 
-			List<IUserKeyListener> generalKeyLists, 
-			List<IUserKeyBar> generalKeyBars) {
-		List<ToolbarSpecification> ts = getToolbarSpecifications();
-		if (ts != null) {
-			for (final ToolbarSpecification t: ts) {
-				IUserKeyBar generalKeyBar = appUI.createUserKeyBar(t.name);
-
-				for (int i = 0; i < t.buttonIDs.length; i++) {
-					final String buttonID = t.buttonIDs[i];
-					IUserKey generalKey;
-					if (buttonID.contains(",")) {
-						// double button
-						final String[] singleButtonIDs = buttonID.split(",");
-
-						IUserKeyListener generalKeyList = new IUserKeyListener() {
-							@Override
-							public void onKeyEvent(IUserKey key, com.kuka.roboticsAPI.uiModel.userKeys.UserKeyEvent event) {
-								if (event == UserKeyEvent.FirstKeyDown) {
-									publisher.publishButtonPressed(t.name+"_"+singleButtonIDs[0]);
-								} else if (event == UserKeyEvent.FirstKeyUp) {
-									publisher.publishButtonReleased(t.name+"_"+singleButtonIDs[0]);
-								} else if (event == UserKeyEvent.SecondKeyDown) {
-									publisher.publishButtonPressed(t.name+"_"+singleButtonIDs[1]);
-								} else if (event == UserKeyEvent.SecondKeyUp) {
-									publisher.publishButtonReleased(t.name+"_"+singleButtonIDs[1]);
-								}
-							}
-						};
-						generalKeyLists.add(generalKeyList);
-
-						generalKey = generalKeyBar.addDoubleUserKey(i, generalKeyList, false);
-						generalKey.setText(UserKeyAlignment.TopMiddle, singleButtonIDs[0]);
-						generalKey.setText(UserKeyAlignment.BottomMiddle, singleButtonIDs[1]);
-						generalKeys.add(generalKey);
-					} else {
-						// single button
-						IUserKeyListener generalKeyList = new IUserKeyListener() {
-							@Override
-							public void onKeyEvent(IUserKey key, com.kuka.roboticsAPI.uiModel.userKeys.UserKeyEvent event) {
-								if (event == UserKeyEvent.KeyDown) {
-									publisher.publishButtonPressed(t.name+"_"+buttonID);
-								} else if (event == UserKeyEvent.KeyUp) {
-									publisher.publishButtonReleased(t.name+"_"+buttonID);
-								} 
-							}
-						};
-						generalKeyLists.add(generalKeyList);
-
-						generalKey = generalKeyBar.addUserKey(i, generalKeyList, false);
-						generalKey.setText(UserKeyAlignment.TopMiddle, buttonID);
-						generalKeys.add(generalKey);
-					}
-				}
-
-				generalKeyBars.add(generalKeyBar);
-			}	
-			for (IUserKeyBar kb  : generalKeyBars)
-				kb.publish();
-		}
-	}
-
-	// one of the dirtiest things I did in my life. but I can't see a better way
-	public List<ToolbarSpecification> getToolbarSpecifications() {
-		List<ToolbarSpecification> ret = new ArrayList<ToolbarSpecification>();
-		List<?> rawParam = getListParameter("toolbarSpecifications");
-
-		if (rawParam == null)
-			return null;
-
-		@SuppressWarnings("unchecked")
-		List<String> stringParam = new LinkedList<String>((Collection<? extends String>) rawParam);
-
-		while (stringParam.size() > 0 && (stringParam.get(0)).equals("spec")) {
-			ToolbarSpecification ts = new ToolbarSpecification();
-			stringParam.remove(0);
-			ts.name = (String) stringParam.get(0);
-			stringParam.remove(0);
-			List<String> buttons = new LinkedList<String>();
-			while (stringParam.size() > 0 && !(stringParam.get(0)).equals("spec")) {
-				buttons.add(stringParam.get(0));
-				stringParam.remove(0);
-			}
-			if (buttons.size() == 0) // toolbar name but no buttons; TODO: log
-				continue;
-			ts.buttonIDs = buttons.toArray(new String[buttons.size()]);
-			ret.add(ts);
-		}
-
-		return ret;
-	}
-	
-	public Double getDoubleParameter(String argname) {
-		params = getParameterTree();
-		Double ret = null;
-		try {
-			ret = params.getDouble(robotName + "/" + argname);			
-		} catch (ParameterNotFoundException e) {
-			// TODO
-		}
-
-		return ret;
-	}
-	
-	public Boolean getBooleanParameter(String argname) {
-		params = getParameterTree();
-		Boolean ret = null;
-		try {
-			ret = params.getBoolean(robotName + "/" + argname);			
-		} catch (ParameterNotFoundException e) {
-			// TODO
-		}
-
-		return ret;
-	}
-
-	public String getStringParameter(String argname) {
-		params = getParameterTree();
-		String ret = null;
-		try {
-			ret = params.getString(robotName + "/" + argname);			
-		} catch (ParameterNotFoundException e) {
-			// TODO
-		}
-
-		return ret;
-	}
-
-	public List<?> getListParameter(String argname) {
-		List<?> args = new LinkedList<String>();  // supports remove
-		params = getParameterTree();
-		try {
-			args = params.getList(robotName + "/" + argname);
-			if (args == null) {
-				return null;
-			}
-		} catch (ParameterNotFoundException e) {
-			return null;
-		}
-		return args;
-	}
-
-}
-=======
- /**  
- * Copyright (C) 2016 Salvatore Virga - salvo.virga@tum.de, Marco Esposito - marco.esposito@tum.de
- * Technische Universität München
- * Chair for Computer Aided Medical Procedures and Augmented Reality
- * Fakultät für Informatik / I16, Boltzmannstraße 3, 85748 Garching bei München, Germany
- * http://campar.in.tum.de
- * All rights reserved.
- * 
- * Redistribution and use in source and binary forms, with or without modification, are permitted provided that the following conditions are met:
- *
- * 1. Redistributions of source code must retain the above copyright notice, this list of conditions and the following disclaimer.
- *
- * 2. Redistributions in binary form must reproduce the above copyright notice, this list of conditions and the following disclaimer in the documentation and/or other materials provided with the distribution.
- *
- * THIS SOFTWARE IS PROVIDED BY THE COPYRIGHT HOLDERS AND CONTRIBUTORS "AS IS" AND ANY EXPRESS OR IMPLIED WARRANTIES, 
- * INCLUDING, BUT NOT LIMITED TO, THE IMPLIED WARRANTIES OF MERCHANTABILITY AND FITNESS FOR A PARTICULAR PURPOSE ARE DISCLAIMED. 
- * IN NO EVENT SHALL THE COPYRIGHT HOLDER OR CONTRIBUTORS BE LIABLE FOR ANY DIRECT, INDIRECT, INCIDENTAL, SPECIAL, EXEMPLARY, 
- * OR CONSEQUENTIAL DAMAGES (INCLUDING, BUT NOT LIMITED TO, PROCUREMENT OF SUBSTITUTE GOODS OR SERVICES; LOSS OF USE, DATA, 
- * OR PROFITS; OR BUSINESS INTERRUPTION) HOWEVER CAUSED AND ON ANY THEORY OF LIABILITY, WHETHER IN CONTRACT, STRICT LIABILITY, 
- * OR TORT (INCLUDING NEGLIGENCE OR OTHERWISE) ARISING IN ANY WAY OUT OF THE USE OF THIS SOFTWARE, EVEN IF ADVISED OF 
- * THE POSSIBILITY OF SUCH DAMAGE.
- * 
- * @author Marco Esposito
- * 
- */
-
-package de.tum.in.camp.kuka.ros;
-
-import java.io.BufferedReader;
-import java.io.IOException;
-import java.io.InputStreamReader;
-import java.net.InetAddress;
-import java.net.NetworkInterface;
-import java.net.SocketException;
-import java.net.UnknownHostException;
-import java.util.ArrayList;
-import java.util.Collection;
-import java.util.Enumeration;
-import java.util.HashMap;
-import java.util.LinkedList;
-import java.util.List;
-import java.util.Map;
-import java.util.concurrent.Executors;
-import java.util.concurrent.Semaphore;
-
-import org.ros.exception.ParameterNotFoundException;
-import org.ros.namespace.GraphName;
-import org.ros.node.AbstractNodeMain;
-import org.ros.node.ConnectedNode;
-import org.ros.node.parameter.ParameterTree;
-import org.ros.time.NtpTimeProvider;
-import org.ros.time.TimeProvider;
-import org.ros.time.WallTimeProvider;
-
-import com.kuka.roboticsAPI.uiModel.IApplicationUI;
-import com.kuka.roboticsAPI.uiModel.userKeys.IUserKey;
-import com.kuka.roboticsAPI.uiModel.userKeys.IUserKeyBar;
-import com.kuka.roboticsAPI.uiModel.userKeys.IUserKeyListener;
-import com.kuka.roboticsAPI.uiModel.userKeys.UserKeyAlignment;
-import com.kuka.roboticsAPI.uiModel.userKeys.UserKeyEvent;
-
-public class iiwaConfiguration extends AbstractNodeMain {
-
-	// Name to use to build the name of the ROS topics
-	private static Map<String, String> config = null;
-	private static String robotName = null;
-	private static String masterIp = null;
-	private static String masterPort = null;
-	private static String masterUri = null; //< IP address of ROS core to talk to.
-	private static String robotIp = null;
-	private static boolean staticConfigurationSuccessful = false;
-	private static boolean ntpWithHost = false;
-	private static TimeProvider timeProvider = null;
-
-	private ConnectedNode node;
-	private ParameterTree params;
-
-	// used to wait until we are connected to the ROS master and params are available
-	private Semaphore initSemaphore = new Semaphore(0);
-
-	public iiwaConfiguration() {
-		checkConfiguration();
-	}
-
-	public static void checkConfiguration() {
-		if (!staticConfigurationSuccessful) {
-			configure();
-			if (!staticConfigurationSuccessful) {
-				throw new RuntimeException("Static configuration was not successful");
-			}
-		}
-	}
-
-	private static void parseConfigFile() {
-		config = new HashMap<String, String>();
-		BufferedReader br = new BufferedReader(new InputStreamReader(iiwaConfiguration.class.getResourceAsStream("config.txt")));
-		try {
-			String line = null;
-			while((line = br.readLine()) != null) {
-				String[] lineComponents = line.split(":");
-				if (lineComponents.length != 2)
-					continue;
-
-				config.put(lineComponents[0].trim(), lineComponents[1].trim());
-			}
-		} catch (IOException e2) {
-			// TODO Auto-generated catch block
-			e2.printStackTrace();
-		}
-	}
-
-	public static void configure() {
-		parseConfigFile();
-		
-		robotName = config.get("robot_name"); // TODO: it would be better to move this to the Sunrise project, so that it's unique for each robot
-		System.out.println("robot name: " + robotName);
-		
-		ntpWithHost  = config.get("ntp_with_host").equals("true");
-
-		// network configuration
-		masterIp = config.get("master_ip");
-		masterPort = config.get("master_port");
-		masterUri = "http://" + masterIp + ":" + masterPort;
-		System.out.println("master uri: " + masterUri);
-
-		String[] master_components = masterIp.split("\\.");
-		String localhostIp = null;
-		Enumeration<NetworkInterface> ifaces = null;
-		try {
-			ifaces = NetworkInterface.getNetworkInterfaces();
-		} catch (SocketException e1) {
-			// TODO Auto-generated catch block
-			e1.printStackTrace();
-			return;
-		}
-		boolean localhostIpFound = false;
-		while(!localhostIpFound && ifaces.hasMoreElements()) {
-			NetworkInterface n = (NetworkInterface) ifaces.nextElement();
-			Enumeration<InetAddress> ee = n.getInetAddresses();
-			while (ee.hasMoreElements()) {
-				localhostIp = ((InetAddress) ee.nextElement()).getHostAddress();
-				String[] components = localhostIp.split("\\.");
-
-				boolean matches = components[0].equals(master_components[0])
-						&& components[1].equals(master_components[1])
-						&& components[2].equals(master_components[2]);
-				if (matches) {
-					localhostIpFound = true;
-					break;
-				}
-			}
-		}
-		robotIp = localhostIp;
-		System.out.println("robot ip: " + robotIp);
-		
-		staticConfigurationSuccessful = true;
-	}
-	
-	public static String getMasterURI() {
-		checkConfiguration();
-		return masterUri;
-	}
-	
-	public static String getMasterIp() {
-		checkConfiguration();
-		return masterIp;
-	}
-	
-	public static String getRobotIp() {
-		checkConfiguration();
-		return robotIp;
-	}
-	
-	public static String getRobotName() {
-		checkConfiguration();
-		return robotName;
-	}
-	
-	public static boolean getShouldUseNtp() {
-		checkConfiguration();
-		return ntpWithHost;
-	}
-
-	/**
-	 * @see org.ros.node.NodeMain#getDefaultNodeName()
-	 */
-	@Override
-	public GraphName getDefaultNodeName() {
-		return GraphName.of(robotName + "/configuration");
-	}
-
-	/**
-	 * This method is called when the <i>execute</i> method from a <i>nodeMainExecutor</i> is called.<br>
-	 * Do <b>NOT</b> manually call this. <p> 
-	 * @see org.ros.node.AbstractNodeMain#onStart(org.ros.node.ConnectedNode)
-	 */
-	@Override
-	public void onStart(final ConnectedNode connectedNode) {
-		node = connectedNode;
-		initSemaphore.release();
-	}
-
-	public void waitForInitialization() throws InterruptedException {
-		initSemaphore.acquire();
-	}
-
-	private ParameterTree getParameterTree() {
-		if (initSemaphore.availablePermits() > 0)
-			System.out.println("waitForInitialization not called before using parameters!");
-		return node.getParameterTree();
-	}
-	
-	public Double getDefaultRelativeJointSpeed() {
-		Double defaultRelativeJointSpeed = getDoubleParameter("defaultRelativeJointSpeed");
-		if (defaultRelativeJointSpeed == null)
-			defaultRelativeJointSpeed = 0.5;
-		return defaultRelativeJointSpeed;
-	}
-
-	public String getToolName() {
-		String toolName = getStringParameter("toolName");
-		if (toolName == null)
-			toolName = "";
-		return toolName;
-	}
-	
-	public boolean getPublishJointStates() {
-		Boolean publishStates = getBooleanParameter("publishJointStates");
-		if (publishStates == null)
-			publishStates = false;
-		return publishStates;
-	}
-
-	public class ToolbarSpecification {
-		public String name;
-		public String[] buttonIDs;
-	}
-	
-	public static TimeProvider getTimeProvider() {
-		if (timeProvider == null)
-			setupTimeProvider();
-		return timeProvider;
-	}
-	
-	private static TimeProvider setupTimeProvider() {
-		checkConfiguration();
-		if (ntpWithHost) {
-			try {
-				NtpTimeProvider provider = new NtpTimeProvider(InetAddress.getByName(masterIp), Executors.newScheduledThreadPool(1));
-				timeProvider = provider;
-			} catch (UnknownHostException e) {
-				System.err.println("Could not setup NTP time provider!");
-			}
-		} else {
-			timeProvider = new  WallTimeProvider();
-		}
-		
-		return timeProvider;
-	}
-
-	public void setupToolbars(IApplicationUI appUI, 
-			final iiwaPublisher publisher, 
-			List<IUserKey> generalKeys, 
-			List<IUserKeyListener> generalKeyLists, 
-			List<IUserKeyBar> generalKeyBars) {
-		List<ToolbarSpecification> ts = getToolbarSpecifications();
-		if (ts != null) {
-			for (final ToolbarSpecification t: ts) {
-				IUserKeyBar generalKeyBar = appUI.createUserKeyBar(t.name);
-
-				for (int i = 0; i < t.buttonIDs.length; i++) {
-					final String buttonID = t.buttonIDs[i];
-					IUserKey generalKey;
-					if (buttonID.contains(",")) {
-						// double button
-						final String[] singleButtonIDs = buttonID.split(",");
-
-						IUserKeyListener generalKeyList = new IUserKeyListener() {
-							@Override
-							public void onKeyEvent(IUserKey key, com.kuka.roboticsAPI.uiModel.userKeys.UserKeyEvent event) {
-								if (event == UserKeyEvent.FirstKeyDown) {
-									publisher.publishButtonPressed(t.name+"_"+singleButtonIDs[0]);
-								} else if (event == UserKeyEvent.FirstKeyUp) {
-									publisher.publishButtonReleased(t.name+"_"+singleButtonIDs[0]);
-								} else if (event == UserKeyEvent.SecondKeyDown) {
-									publisher.publishButtonPressed(t.name+"_"+singleButtonIDs[1]);
-								} else if (event == UserKeyEvent.SecondKeyUp) {
-									publisher.publishButtonReleased(t.name+"_"+singleButtonIDs[1]);
-								}
-							}
-						};
-						generalKeyLists.add(generalKeyList);
-
-						generalKey = generalKeyBar.addDoubleUserKey(i, generalKeyList, false);
-						generalKey.setText(UserKeyAlignment.TopMiddle, singleButtonIDs[0]);
-						generalKey.setText(UserKeyAlignment.BottomMiddle, singleButtonIDs[1]);
-						generalKeys.add(generalKey);
-					} else {
-						// single button
-						IUserKeyListener generalKeyList = new IUserKeyListener() {
-							@Override
-							public void onKeyEvent(IUserKey key, com.kuka.roboticsAPI.uiModel.userKeys.UserKeyEvent event) {
-								if (event == UserKeyEvent.KeyDown) {
-									publisher.publishButtonPressed(t.name+"_"+buttonID);
-								} else if (event == UserKeyEvent.KeyUp) {
-									publisher.publishButtonReleased(t.name+"_"+buttonID);
-								} 
-							}
-						};
-						generalKeyLists.add(generalKeyList);
-
-						generalKey = generalKeyBar.addUserKey(i, generalKeyList, false);
-						generalKey.setText(UserKeyAlignment.TopMiddle, buttonID);
-						generalKeys.add(generalKey);
-					}
-				}
-
-				generalKeyBars.add(generalKeyBar);
-			}	
-			for (IUserKeyBar kb  : generalKeyBars)
-				kb.publish();
-		}
-	}
-
-	// one of the dirtiest things I did in my life. but I can't see a better way
-	public List<ToolbarSpecification> getToolbarSpecifications() {
-		List<ToolbarSpecification> ret = new ArrayList<ToolbarSpecification>();
-		List<?> rawParam = getListParameter("toolbarSpecifications");
-
-		if (rawParam == null)
-			return null;
-
-		@SuppressWarnings("unchecked")
-		List<String> stringParam = new LinkedList<String>((Collection<? extends String>) rawParam);
-
-		while (stringParam.size() > 0 && (stringParam.get(0)).equals("spec")) {
-			ToolbarSpecification ts = new ToolbarSpecification();
-			stringParam.remove(0);
-			ts.name = (String) stringParam.get(0);
-			stringParam.remove(0);
-			List<String> buttons = new LinkedList<String>();
-			while (stringParam.size() > 0 && !(stringParam.get(0)).equals("spec")) {
-				buttons.add(stringParam.get(0));
-				stringParam.remove(0);
-			}
-			if (buttons.size() == 0) // toolbar name but no buttons; TODO: log
-				continue;
-			ts.buttonIDs = buttons.toArray(new String[buttons.size()]);
-			ret.add(ts);
-		}
-
-		return ret;
-	}
-	
-	public Double getDoubleParameter(String argname) {
-		params = getParameterTree();
-		Double ret = null;
-		try {
-			ret = params.getDouble(robotName + "/" + argname);			
-		} catch (ParameterNotFoundException e) {
-			// TODO
-		}
-
-		return ret;
-	}
-	
-	public Boolean getBooleanParameter(String argname) {
-		params = getParameterTree();
-		Boolean ret = null;
-		try {
-			ret = params.getBoolean(robotName + "/" + argname);			
-		} catch (ParameterNotFoundException e) {
-			// TODO
-		}
-
-		return ret;
-	}
-
-	public String getStringParameter(String argname) {
-		params = getParameterTree();
-		String ret = null;
-		try {
-			ret = params.getString(robotName + "/" + argname);			
-		} catch (ParameterNotFoundException e) {
-			// TODO
-		}
-
-		return ret;
-	}
-
-	public List<?> getListParameter(String argname) {
-		List<?> args = new LinkedList<String>();  // supports remove
-		params = getParameterTree();
-		try {
-			args = params.getList(robotName + "/" + argname);
-			if (args == null) {
-				return null;
-			}
-		} catch (ParameterNotFoundException e) {
-			return null;
-		}
-		return args;
-	}
-
-}
->>>>>>> 85b5da4d
+ /**  
+ * Copyright (C) 2016 Salvatore Virga - salvo.virga@tum.de, Marco Esposito - marco.esposito@tum.de
+ * Technische Universität München
+ * Chair for Computer Aided Medical Procedures and Augmented Reality
+ * Fakultät für Informatik / I16, Boltzmannstraße 3, 85748 Garching bei München, Germany
+ * http://campar.in.tum.de
+ * All rights reserved.
+ * 
+ * Redistribution and use in source and binary forms, with or without modification, are permitted provided that the following conditions are met:
+ *
+ * 1. Redistributions of source code must retain the above copyright notice, this list of conditions and the following disclaimer.
+ *
+ * 2. Redistributions in binary form must reproduce the above copyright notice, this list of conditions and the following disclaimer in the documentation and/or other materials provided with the distribution.
+ *
+ * THIS SOFTWARE IS PROVIDED BY THE COPYRIGHT HOLDERS AND CONTRIBUTORS "AS IS" AND ANY EXPRESS OR IMPLIED WARRANTIES, 
+ * INCLUDING, BUT NOT LIMITED TO, THE IMPLIED WARRANTIES OF MERCHANTABILITY AND FITNESS FOR A PARTICULAR PURPOSE ARE DISCLAIMED. 
+ * IN NO EVENT SHALL THE COPYRIGHT HOLDER OR CONTRIBUTORS BE LIABLE FOR ANY DIRECT, INDIRECT, INCIDENTAL, SPECIAL, EXEMPLARY, 
+ * OR CONSEQUENTIAL DAMAGES (INCLUDING, BUT NOT LIMITED TO, PROCUREMENT OF SUBSTITUTE GOODS OR SERVICES; LOSS OF USE, DATA, 
+ * OR PROFITS; OR BUSINESS INTERRUPTION) HOWEVER CAUSED AND ON ANY THEORY OF LIABILITY, WHETHER IN CONTRACT, STRICT LIABILITY, 
+ * OR TORT (INCLUDING NEGLIGENCE OR OTHERWISE) ARISING IN ANY WAY OUT OF THE USE OF THIS SOFTWARE, EVEN IF ADVISED OF 
+ * THE POSSIBILITY OF SUCH DAMAGE.
+ * 
+ * @author Marco Esposito
+ * 
+ */
+
+package de.tum.in.camp.kuka.ros;
+
+import java.io.BufferedReader;
+import java.io.IOException;
+import java.io.InputStreamReader;
+import java.net.InetAddress;
+import java.net.NetworkInterface;
+import java.net.SocketException;
+import java.net.UnknownHostException;
+import java.util.ArrayList;
+import java.util.Collection;
+import java.util.Enumeration;
+import java.util.HashMap;
+import java.util.LinkedList;
+import java.util.List;
+import java.util.Map;
+import java.util.concurrent.Executors;
+import java.util.concurrent.Semaphore;
+
+import org.ros.exception.ParameterNotFoundException;
+import org.ros.namespace.GraphName;
+import org.ros.node.AbstractNodeMain;
+import org.ros.node.ConnectedNode;
+import org.ros.node.parameter.ParameterTree;
+import org.ros.time.NtpTimeProvider;
+import org.ros.time.TimeProvider;
+import org.ros.time.WallTimeProvider;
+
+import com.kuka.roboticsAPI.uiModel.IApplicationUI;
+import com.kuka.roboticsAPI.uiModel.userKeys.IUserKey;
+import com.kuka.roboticsAPI.uiModel.userKeys.IUserKeyBar;
+import com.kuka.roboticsAPI.uiModel.userKeys.IUserKeyListener;
+import com.kuka.roboticsAPI.uiModel.userKeys.UserKeyAlignment;
+import com.kuka.roboticsAPI.uiModel.userKeys.UserKeyEvent;
+
+public class iiwaConfiguration extends AbstractNodeMain {
+
+	// Name to use to build the name of the ROS topics
+	private static Map<String, String> config = null;
+	private static String robotName = null;
+	private static String masterIp = null;
+	private static String masterPort = null;
+	private static String masterUri = null; //< IP address of ROS core to talk to.
+	private static String robotIp = null;
+	private static boolean staticConfigurationSuccessful = false;
+	private static boolean ntpWithHost = false;
+	private static TimeProvider timeProvider = null;
+
+	private ConnectedNode node;
+	private ParameterTree params;
+
+	// used to wait until we are connected to the ROS master and params are available
+	private Semaphore initSemaphore = new Semaphore(0);
+
+	public iiwaConfiguration() {
+		checkConfiguration();
+	}
+
+	public static void checkConfiguration() {
+		if (!staticConfigurationSuccessful) {
+			configure();
+			if (!staticConfigurationSuccessful) {
+				throw new RuntimeException("Static configuration was not successful");
+			}
+		}
+	}
+
+	private static void parseConfigFile() {
+		config = new HashMap<String, String>();
+		BufferedReader br = new BufferedReader(new InputStreamReader(iiwaConfiguration.class.getResourceAsStream("config.txt")));
+		try {
+			String line = null;
+			while((line = br.readLine()) != null) {
+				String[] lineComponents = line.split(":");
+				if (lineComponents.length != 2)
+					continue;
+
+				config.put(lineComponents[0].trim(), lineComponents[1].trim());
+			}
+		} catch (IOException e2) {
+			// TODO Auto-generated catch block
+			e2.printStackTrace();
+		}
+	}
+
+	public static void configure() {
+		parseConfigFile();
+		
+		robotName = config.get("robot_name"); // TODO: it would be better to move this to the Sunrise project, so that it's unique for each robot
+		System.out.println("robot name: " + robotName);
+		
+		ntpWithHost  = config.get("ntp_with_host").equals("true");
+
+		// network configuration
+		masterIp = config.get("master_ip");
+		masterPort = config.get("master_port");
+		masterUri = "http://" + masterIp + ":" + masterPort;
+		System.out.println("master uri: " + masterUri);
+
+		String[] master_components = masterIp.split("\\.");
+		String localhostIp = null;
+		Enumeration<NetworkInterface> ifaces = null;
+		try {
+			ifaces = NetworkInterface.getNetworkInterfaces();
+		} catch (SocketException e1) {
+			// TODO Auto-generated catch block
+			e1.printStackTrace();
+			return;
+		}
+		boolean localhostIpFound = false;
+		while(!localhostIpFound && ifaces.hasMoreElements()) {
+			NetworkInterface n = (NetworkInterface) ifaces.nextElement();
+			Enumeration<InetAddress> ee = n.getInetAddresses();
+			while (ee.hasMoreElements()) {
+				localhostIp = ((InetAddress) ee.nextElement()).getHostAddress();
+				String[] components = localhostIp.split("\\.");
+
+				boolean matches = components[0].equals(master_components[0])
+						&& components[1].equals(master_components[1])
+						&& components[2].equals(master_components[2]);
+				if (matches) {
+					localhostIpFound = true;
+					break;
+				}
+			}
+		}
+		robotIp = localhostIp;
+		System.out.println("robot ip: " + robotIp);
+		
+		staticConfigurationSuccessful = true;
+	}
+	
+	public static String getMasterURI() {
+		checkConfiguration();
+		return masterUri;
+	}
+	
+	public static String getMasterIp() {
+		checkConfiguration();
+		return masterIp;
+	}
+	
+	public static String getRobotIp() {
+		checkConfiguration();
+		return robotIp;
+	}
+	
+	public static String getRobotName() {
+		checkConfiguration();
+		return robotName;
+	}
+	
+	public static boolean getShouldUseNtp() {
+		checkConfiguration();
+		return ntpWithHost;
+	}
+
+	/**
+	 * @see org.ros.node.NodeMain#getDefaultNodeName()
+	 */
+	@Override
+	public GraphName getDefaultNodeName() {
+		return GraphName.of(robotName + "/configuration");
+	}
+
+	/**
+	 * This method is called when the <i>execute</i> method from a <i>nodeMainExecutor</i> is called.<br>
+	 * Do <b>NOT</b> manually call this. <p> 
+	 * @see org.ros.node.AbstractNodeMain#onStart(org.ros.node.ConnectedNode)
+	 */
+	@Override
+	public void onStart(final ConnectedNode connectedNode) {
+		node = connectedNode;
+		initSemaphore.release();
+	}
+
+	public void waitForInitialization() throws InterruptedException {
+		initSemaphore.acquire();
+	}
+
+	private ParameterTree getParameterTree() {
+		if (initSemaphore.availablePermits() > 0)
+			System.out.println("waitForInitialization not called before using parameters!");
+		return node.getParameterTree();
+	}
+	
+	public Double getDefaultRelativeJointSpeed() {
+		Double defaultRelativeJointSpeed = getDoubleParameter("defaultRelativeJointSpeed");
+		if (defaultRelativeJointSpeed == null)
+			defaultRelativeJointSpeed = 0.5;
+		return defaultRelativeJointSpeed;
+	}
+
+	public String getToolName() {
+		String toolName = getStringParameter("toolName");
+		if (toolName == null)
+			toolName = "";
+		return toolName;
+	}
+	
+	public boolean getPublishJointStates() {
+		Boolean publishStates = getBooleanParameter("publishJointStates");
+		if (publishStates == null)
+			publishStates = false;
+		return publishStates;
+	}
+
+	public class ToolbarSpecification {
+		public String name;
+		public String[] buttonIDs;
+	}
+	
+	public static TimeProvider getTimeProvider() {
+		if (timeProvider == null)
+			setupTimeProvider();
+		return timeProvider;
+	}
+	
+	private static TimeProvider setupTimeProvider() {
+		checkConfiguration();
+		if (ntpWithHost) {
+			try {
+				NtpTimeProvider provider = new NtpTimeProvider(InetAddress.getByName(masterIp), Executors.newScheduledThreadPool(1));
+				timeProvider = provider;
+			} catch (UnknownHostException e) {
+				System.err.println("Could not setup NTP time provider!");
+			}
+		} else {
+			timeProvider = new  WallTimeProvider();
+		}
+		
+		return timeProvider;
+	}
+
+	public void setupToolbars(IApplicationUI appUI, 
+			final iiwaPublisher publisher, 
+			List<IUserKey> generalKeys, 
+			List<IUserKeyListener> generalKeyLists, 
+			List<IUserKeyBar> generalKeyBars) {
+		List<ToolbarSpecification> ts = getToolbarSpecifications();
+		if (ts != null) {
+			for (final ToolbarSpecification t: ts) {
+				IUserKeyBar generalKeyBar = appUI.createUserKeyBar(t.name);
+
+				for (int i = 0; i < t.buttonIDs.length; i++) {
+					final String buttonID = t.buttonIDs[i];
+					IUserKey generalKey;
+					if (buttonID.contains(",")) {
+						// double button
+						final String[] singleButtonIDs = buttonID.split(",");
+
+						IUserKeyListener generalKeyList = new IUserKeyListener() {
+							@Override
+							public void onKeyEvent(IUserKey key, com.kuka.roboticsAPI.uiModel.userKeys.UserKeyEvent event) {
+								if (event == UserKeyEvent.FirstKeyDown) {
+									publisher.publishButtonPressed(t.name+"_"+singleButtonIDs[0]);
+								} else if (event == UserKeyEvent.FirstKeyUp) {
+									publisher.publishButtonReleased(t.name+"_"+singleButtonIDs[0]);
+								} else if (event == UserKeyEvent.SecondKeyDown) {
+									publisher.publishButtonPressed(t.name+"_"+singleButtonIDs[1]);
+								} else if (event == UserKeyEvent.SecondKeyUp) {
+									publisher.publishButtonReleased(t.name+"_"+singleButtonIDs[1]);
+								}
+							}
+						};
+						generalKeyLists.add(generalKeyList);
+
+						generalKey = generalKeyBar.addDoubleUserKey(i, generalKeyList, false);
+						generalKey.setText(UserKeyAlignment.TopMiddle, singleButtonIDs[0]);
+						generalKey.setText(UserKeyAlignment.BottomMiddle, singleButtonIDs[1]);
+						generalKeys.add(generalKey);
+					} else {
+						// single button
+						IUserKeyListener generalKeyList = new IUserKeyListener() {
+							@Override
+							public void onKeyEvent(IUserKey key, com.kuka.roboticsAPI.uiModel.userKeys.UserKeyEvent event) {
+								if (event == UserKeyEvent.KeyDown) {
+									publisher.publishButtonPressed(t.name+"_"+buttonID);
+								} else if (event == UserKeyEvent.KeyUp) {
+									publisher.publishButtonReleased(t.name+"_"+buttonID);
+								} 
+							}
+						};
+						generalKeyLists.add(generalKeyList);
+
+						generalKey = generalKeyBar.addUserKey(i, generalKeyList, false);
+						generalKey.setText(UserKeyAlignment.TopMiddle, buttonID);
+						generalKeys.add(generalKey);
+					}
+				}
+
+				generalKeyBars.add(generalKeyBar);
+			}	
+			for (IUserKeyBar kb  : generalKeyBars)
+				kb.publish();
+		}
+	}
+
+	// one of the dirtiest things I did in my life. but I can't see a better way
+	public List<ToolbarSpecification> getToolbarSpecifications() {
+		List<ToolbarSpecification> ret = new ArrayList<ToolbarSpecification>();
+		List<?> rawParam = getListParameter("toolbarSpecifications");
+
+		if (rawParam == null)
+			return null;
+
+		@SuppressWarnings("unchecked")
+		List<String> stringParam = new LinkedList<String>((Collection<? extends String>) rawParam);
+
+		while (stringParam.size() > 0 && (stringParam.get(0)).equals("spec")) {
+			ToolbarSpecification ts = new ToolbarSpecification();
+			stringParam.remove(0);
+			ts.name = (String) stringParam.get(0);
+			stringParam.remove(0);
+			List<String> buttons = new LinkedList<String>();
+			while (stringParam.size() > 0 && !(stringParam.get(0)).equals("spec")) {
+				buttons.add(stringParam.get(0));
+				stringParam.remove(0);
+			}
+			if (buttons.size() == 0) // toolbar name but no buttons; TODO: log
+				continue;
+			ts.buttonIDs = buttons.toArray(new String[buttons.size()]);
+			ret.add(ts);
+		}
+
+		return ret;
+	}
+	
+	public Double getDoubleParameter(String argname) {
+		params = getParameterTree();
+		Double ret = null;
+		try {
+			ret = params.getDouble(robotName + "/" + argname);			
+		} catch (ParameterNotFoundException e) {
+			// TODO
+		}
+
+		return ret;
+	}
+	
+	public Boolean getBooleanParameter(String argname) {
+		params = getParameterTree();
+		Boolean ret = null;
+		try {
+			ret = params.getBoolean(robotName + "/" + argname);			
+		} catch (ParameterNotFoundException e) {
+			// TODO
+		}
+
+		return ret;
+	}
+
+	public String getStringParameter(String argname) {
+		params = getParameterTree();
+		String ret = null;
+		try {
+			ret = params.getString(robotName + "/" + argname);			
+		} catch (ParameterNotFoundException e) {
+			// TODO
+		}
+
+		return ret;
+	}
+
+	public List<?> getListParameter(String argname) {
+		List<?> args = new LinkedList<String>();  // supports remove
+		params = getParameterTree();
+		try {
+			args = params.getList(robotName + "/" + argname);
+			if (args == null) {
+				return null;
+			}
+		} catch (ParameterNotFoundException e) {
+			return null;
+		}
+		return args;
+	}
+
+}